--- conflicted
+++ resolved
@@ -1,1504 +1,1499 @@
-#include <cstdio>
-#include <ctime>
-#include <cmath>
-#include <algorithm>
-#include <vector>
-#include <iostream>
-using namespace std;
-
-#include "vtr_assert.h"
-#include "vtr_util.h"
-#include "vtr_log.h"
-#include "vtr_digest.h"
-#include "vtr_memory.h"
-
-#include "vpr_types.h"
-#include "vpr_error.h"
-#include "vpr_utils.h"
-
-#include "stats.h"
-#include "globals.h"
-#include "route_export.h"
-#include "route_common.h"
-#include "route_tree_timing.h"
-#include "route_timing.h"
-#include "route_breadth_first.h"
-#include "place_and_route.h"
-#include "rr_graph.h"
-#include "read_xml_arch_file.h"
-#include "draw.h"
-#include "echo_files.h"
-
-#include "route_profiling.h"
-
-#include "timing_util.h"
-#include "RoutingDelayCalculator.h"
-#include "timing_info.h"
-#include "tatum/echo_writer.hpp"
-
-
-#include "path_delay.h"
- 
-
-/**************** Static variables local to route_common.c ******************/
-
-static t_heap **heap; /* Indexed from [1..heap_size] */
-static int heap_size; /* Number of slots in the heap array */
-static int heap_tail; /* Index of first unused slot in the heap array */
-
-/* For managing my own list of currently free heap data structures.     */
-static t_heap *heap_free_head = NULL;
-/* For keeping track of the sudo malloc memory for the heap*/
-static vtr::t_chunk heap_ch = {NULL, 0, NULL};
-
-/* For managing my own list of currently free trace data structures.    */
-static t_trace *trace_free_head = NULL;
-/* For keeping track of the sudo malloc memory for the trace*/
-static vtr::t_chunk trace_ch = {NULL, 0, NULL};
-
-static int num_trace_allocated = 0; /* To watch for memory leaks. */
-static int num_heap_allocated = 0;
-static int num_linked_f_pointer_allocated = 0;
-
-static t_linked_f_pointer *rr_modified_head = NULL;
-static t_linked_f_pointer *linked_f_pointer_free_head = NULL;
-
-static vtr::t_chunk linked_f_pointer_ch = {NULL, 0, NULL};
-
-/*  The numbering relation between the channels and clbs is:				*
- *																	        *
- *  |    IO     | chan_   |   CLB     | chan_   |   CLB     |               *
- *  |grid[0][2] | y[0][2] |grid[1][2] | y[1][2] | grid[2][2]|               *
- *  +-----------+         +-----------+         +-----------+               *
- *                                                            } capacity in *
- *   No channel           chan_x[1][1]          chan_x[2][1]  } chan_width  *
- *                                                            } _x[1]       *
- *  +-----------+         +-----------+         +-----------+               *
- *  |           |  chan_  |           |  chan_  |           |               *
- *  |    IO     | y[0][1] |   CLB     | y[1][1] |   CLB     |               *
- *  |grid[0][1] |         |grid[1][1] |         |grid[2][1] |               *
- *  |           |         |           |         |           |               *
- *  +-----------+         +-----------+         +-----------+               *
- *                                                            } capacity in *
- *                        chan_x[1][0]          chan_x[2][0]  } chan_width  * 
- *                                                            } _x[0]       *
- *                        +-----------+         +-----------+               *
- *                 No     |           |	   No   |           |               *
- *               Channel  |    IO     | Channel |    IO     |               *
- *                        |grid[1][0] |         |grid[2][0] |               *
- *                        |           |         |           |               *
- *                        +-----------+         +-----------+               *
- *                                                                          *
- *               {=======}              {=======}                           *
- *              Capacity in            Capacity in                          *
- *            chan_width_y[0]        chan_width_y[1]                        *
- *                                                                          */
-
-/******************** Subroutines local to route_common.c *******************/
-
-static void load_route_bb(int bb_factor);
-
-static void add_to_heap(t_heap *hptr);
-static t_heap *alloc_heap_data(void);
-static t_linked_f_pointer *alloc_linked_f_pointer(void);
-
-static t_clb_opins_used alloc_and_load_clb_opins_used_locally(void);
-static void adjust_one_rr_occ_and_apcost(int inode, int add_or_sub,
-		float pres_fac, float acc_fac);
-
-/************************** Subroutine definitions ***************************/
-
-void save_routing(t_trace **best_routing,
-		const t_clb_opins_used& clb_opins_used_locally,
-		t_clb_opins_used& saved_clb_opins_used_locally) {
-
-	/* This routing frees any routing currently held in best routing,       *
-	 * then copies over the current routing (held in route_ctx.trace_head), and       *
-	 * finally sets route_ctx.trace_head and route_ctx.trace_tail to all NULLs so that the      *
-	 * connection to the saved routing is broken.  This is necessary so     *
-	 * that the next iteration of the router does not free the saved        *
-	 * routing elements.  Also saves any data about locally used clb_opins, *
-	 * since this is also part of the routing.                              */
-
-	unsigned int inet;
-	t_trace *tptr, *tempptr;
-
-    auto& cluster_ctx = g_vpr_ctx.clustering();
-    auto& route_ctx = g_vpr_ctx.routing();
-
-	for (inet = 0; inet < cluster_ctx.clb_nlist.nets().size(); inet++) {
-
-		/* Free any previously saved routing.  It is no longer best. */
-		tptr = best_routing[inet];
-		while (tptr != NULL) {
-			tempptr = tptr->next;
-			free_trace_data(tptr);
-			tptr = tempptr;
-		}
-
-		/* Save a pointer to the current routing in best_routing. */
-		best_routing[inet] = route_ctx.trace_head[inet];
-
-		/* Set the current (working) routing to NULL so the current trace       *
-		 * elements won't be reused by the memory allocator.                    */
-
-		route_ctx.trace_head[inet] = NULL;
-		route_ctx.trace_tail[inet] = NULL;
-	}
-
-	/* Save which OPINs are locally used.                           */
-    saved_clb_opins_used_locally = clb_opins_used_locally;
-}
-
-void restore_routing(t_trace **best_routing,
-		t_clb_opins_used&  clb_opins_used_locally,
-		const t_clb_opins_used&  saved_clb_opins_used_locally) {
-
-	/* Deallocates any current routing in route_ctx.trace_head, and replaces it with    *
-	 * the routing in best_routing.  Best_routing is set to NULL to show that *
-	 * it no longer points to a valid routing.  NOTE:  route_ctx.trace_tail is not      *
-	 * restored -- it is set to all NULLs since it is only used in            *
-	 * update_traceback.  If you need route_ctx.trace_tail restored, modify this        *
-	 * routine.  Also restores the locally used opin data.                    */
-
-	unsigned int inet;
-
-    auto& cluster_ctx = g_vpr_ctx.clustering();
-    auto& route_ctx = g_vpr_ctx.routing();
-
-	for (inet = 0; inet < cluster_ctx.clb_nlist.nets().size(); inet++) {
-
-		/* Free any current routing. */
-		free_traceback(inet);
-
-		/* Set the current routing to the saved one. */
-		route_ctx.trace_head[inet] = best_routing[inet];
-		best_routing[inet] = NULL; /* No stored routing. */
-	}
-
-	/* Restore which OPINs are locally used.                           */
-    clb_opins_used_locally = saved_clb_opins_used_locally;
-}
-
-void get_serial_num(void) {
-
-	/* This routine finds a "magic cookie" for the routing and prints it.    *
-	 * Use this number as a routing serial number to ensure that programming *
-	 * changes do not break the router.                                      */
-
-	unsigned int inet;
-	int serial_num, inode;
-	t_trace *tptr;
-
-    auto& cluster_ctx = g_vpr_ctx.clustering();
-    auto& route_ctx = g_vpr_ctx.routing();
-    auto& device_ctx = g_vpr_ctx.device();
-
-	serial_num = 0;
-
-	for (inet = 0; inet < cluster_ctx.clb_nlist.nets().size(); inet++) {
-
-		/* Global nets will have null trace_heads (never routed) so they *
-		 * are not included in the serial number calculation.            */
-
-		tptr = route_ctx.trace_head[inet];
-		while (tptr != NULL) {
-			inode = tptr->index;
-			serial_num += (inet + 1)
-					* (device_ctx.rr_nodes[inode].xlow() * (device_ctx.nx + 1) - device_ctx.rr_nodes[inode].yhigh());
-
-			serial_num -= device_ctx.rr_nodes[inode].ptc_num() * (inet + 1) * 10;
-
-			serial_num -= device_ctx.rr_nodes[inode].type() * (inet + 1) * 100;
-			serial_num %= 2000000000; /* Prevent overflow */
-			tptr = tptr->next;
-		}
-	}
-	vtr::printf_info("Serial number (magic cookie) for the routing is: %d\n", serial_num);
-}
-
-void try_graph(int width_fac, t_router_opts router_opts,
-		t_det_routing_arch *det_routing_arch, t_segment_inf * segment_inf,
-		t_chan_width_dist chan_width_dist,
-		t_direct_inf *directs, int num_directs) {
-
-    auto& device_ctx = g_vpr_ctx.mutable_device();
-
-	t_graph_type graph_type;
-	if (router_opts.route_type == GLOBAL) {
-		graph_type = GRAPH_GLOBAL;
-	} else {
-		graph_type = (det_routing_arch->directionality == BI_DIRECTIONAL ?
-						GRAPH_BIDIR : GRAPH_UNIDIR);
-	}
-
-	/* Set the channel widths */
-	init_chan(width_fac, chan_width_dist);
-
-	/* Free any old routing graph, if one exists. */
-	free_rr_graph();
-
-	clock_t begin = clock();
-
-	/* Set up the routing resource graph defined by this FPGA architecture. */
-	int warning_count;
-	create_rr_graph(graph_type, device_ctx.num_block_types, device_ctx.block_types, device_ctx.nx, device_ctx.ny, device_ctx.grid,
-			&device_ctx.chan_width, det_routing_arch->switch_block_type,
-			det_routing_arch->Fs, det_routing_arch->switchblocks,
-			det_routing_arch->num_segment,
-			device_ctx.num_arch_switches, segment_inf,
-			det_routing_arch->global_route_switch,
-			det_routing_arch->delayless_switch,
-			det_routing_arch->wire_to_arch_ipin_switch,
-			router_opts.base_cost_type, 
-			router_opts.trim_empty_channels,
-			router_opts.trim_obs_channels,
-			directs, num_directs,
-			det_routing_arch->dump_rr_structs_file,
-			&det_routing_arch->wire_to_rr_ipin_switch,
-			&device_ctx.num_rr_switches,
-			&warning_count,
-                        router_opts.write_rr_graph_name.c_str(),
-                        router_opts.read_rr_graph_name.c_str(), false);
-
-	clock_t end = clock();
-
-	vtr::printf_info("Build rr_graph took %g seconds.\n", (float)(end - begin) / CLOCKS_PER_SEC);
-}
-
-bool try_route(int width_fac, t_router_opts router_opts,
-		t_det_routing_arch *det_routing_arch, t_segment_inf * segment_inf,
-		float **net_delay,
-#ifdef ENABLE_CLASSIC_VPR_STA
-        t_slack * slacks,
-        const t_timing_inf& timing_inf,
-#endif
-        std::shared_ptr<SetupHoldTimingInfo> timing_info,
-		t_chan_width_dist chan_width_dist, t_clb_opins_used& clb_opins_used_locally,
-		t_direct_inf *directs, int num_directs,
-        ScreenUpdatePriority first_iteration_priority) {
-
-	/* Attempts a routing via an iterated maze router algorithm.  Width_fac *
-	 * specifies the relative width of the channels, while the members of   *
-	 * router_opts determine the value of the costs assigned to routing     *
-	 * resource node, etc.  det_routing_arch describes the detailed routing *
-	 * architecture (connection and switch boxes) of the FPGA; it is used   *
-	 * only if a DETAILED routing has been selected.                        */
-
-    auto& device_ctx = g_vpr_ctx.mutable_device();
-    auto& cluster_ctx = g_vpr_ctx.clustering();
-
-	t_graph_type graph_type;
-	if (router_opts.route_type == GLOBAL) {
-		graph_type = GRAPH_GLOBAL;
-	} else {
-		graph_type = (det_routing_arch->directionality == BI_DIRECTIONAL ?
-						GRAPH_BIDIR : GRAPH_UNIDIR);
-	}
-
-	/* Set the channel widths */
-	init_chan(width_fac, chan_width_dist);
-
-	/* Free any old routing graph, if one exists. */
-	free_rr_graph();
-
-	clock_t begin = clock();
-
-	/* Set up the routing resource graph defined by this FPGA architecture. */
-	int warning_count;
-        
-	create_rr_graph(graph_type, device_ctx.num_block_types, device_ctx.block_types, device_ctx.nx, device_ctx.ny, device_ctx.grid,
-			&device_ctx.chan_width, det_routing_arch->switch_block_type,
-			det_routing_arch->Fs, det_routing_arch->switchblocks,
-			det_routing_arch->num_segment,
-			device_ctx.num_arch_switches, segment_inf,
-			det_routing_arch->global_route_switch,
-			det_routing_arch->delayless_switch,
-			det_routing_arch->wire_to_arch_ipin_switch, 
-			router_opts.base_cost_type, 
-			router_opts.trim_empty_channels,
-			router_opts.trim_obs_channels,
-			directs, num_directs,
-			det_routing_arch->dump_rr_structs_file,
-			&det_routing_arch->wire_to_rr_ipin_switch,
-			&device_ctx.num_rr_switches,
-			&warning_count, 
-                        router_opts.write_rr_graph_name.c_str(),
-                        router_opts.read_rr_graph_name.c_str(), false);
-
-	clock_t end = clock();
-
-	vtr::printf_info("Build rr_graph took %g seconds.\n", (float)(end - begin) / CLOCKS_PER_SEC);
-
-    //Initialize drawing, now that we have an RR graph
-    init_draw_coords(width_fac);
-
-	bool success = true;
-
-	/* Allocate and load additional rr_graph information needed only by the router. */
-	alloc_and_load_rr_node_route_structs();
-
-	init_route_structs(router_opts.bb_factor);
-
-    if (cluster_ctx.clbs_nlist.net.empty()) {
-        vtr::printf_warning(__FILE__, __LINE__, "No nets to route\n");
-    }
-
-	if (router_opts.router_algorithm == BREADTH_FIRST) {
-		vtr::printf_info("Confirming router algorithm: BREADTH_FIRST.\n");
-		success = try_breadth_first_route(router_opts, clb_opins_used_locally);
-	} else { /* TIMING_DRIVEN route */
-		vtr::printf_info("Confirming router algorithm: TIMING_DRIVEN.\n");
-
-        IntraLbPbPinLookup intra_lb_pb_pin_lookup(device_ctx.block_types, device_ctx.num_block_types);
-
-
-		success = try_timing_driven_route(router_opts, net_delay, 
-            intra_lb_pb_pin_lookup,
-            timing_info,
-#ifdef ENABLE_CLASSIC_VPR_STA
-            slacks,
-            timing_inf,
-#endif
-			clb_opins_used_locally,
-            first_iteration_priority
-            );
-
-		profiling::time_on_fanout_analysis();
-
-	}
-
-	free_rr_node_route_structs();
-
-	return (success);
-}
-
-bool feasible_routing(void) {
-
-	/* This routine checks to see if this is a resource-feasible routing.      *
-	 * That is, are all rr_node capacity limitations respected?  It assumes    *
-	 * that the occupancy arrays are up to date when it is called.             */
-
-    auto& device_ctx = g_vpr_ctx.device();
-    auto& route_ctx = g_vpr_ctx.routing();
-
-	for (int inode = 0; inode < device_ctx.num_rr_nodes; inode++) {
-		if (route_ctx.rr_node_state[inode].occ() > device_ctx.rr_nodes[inode].capacity()) {
-			return (false);
-		}
-	}
-
-	return (true);
-}
-
-void pathfinder_update_path_cost(t_trace *route_segment_start,
-		int add_or_sub, float pres_fac) {
-
-	/* This routine updates the occupancy and pres_cost of the rr_nodes that are *
-	 * affected by the portion of the routing of one net that starts at          *
-	 * route_segment_start.  If route_segment_start is route_ctx.trace_head[inet], the     *
-	 * cost of all the nodes in the routing of net inet are updated.  If         *
-	 * add_or_sub is -1 the net (or net portion) is ripped up, if it is 1 the    *
-	 * net is added to the routing.  The size of pres_fac determines how severly *
-	 * oversubscribed rr_nodes are penalized.                                    */
-
-	t_trace *tptr;
-
-	tptr = route_segment_start;
-	if (tptr == NULL) /* No routing yet. */
-		return;
-
-    auto& device_ctx = g_vpr_ctx.device();
-
-	for (;;) {
-		pathfinder_update_single_node_cost(tptr->index, add_or_sub, pres_fac);
-
-		if (device_ctx.rr_nodes[tptr->index].type() == SINK) {
-			tptr = tptr->next; /* Skip next segment. */
-			if (tptr == NULL)
-				break;
-		}
-
-		tptr = tptr->next;
-
-	} /* End while loop -- did an entire traceback. */
-}
-
-void pathfinder_update_single_node_cost(int inode, int add_or_sub, float pres_fac) {
-
-	/* Updates pathfinder's congestion cost by either adding or removing the 
-	 * usage of a resource node. pres_cost is Pn in the Pathfinder paper.
-	 * pres_cost is set according to the overuse that would result from having
-	 * ONE MORE net use this routing node.     */
-
-    auto& route_ctx = g_vpr_ctx.mutable_routing();
-    auto& device_ctx = g_vpr_ctx.device();
-    
-	int occ = route_ctx.rr_node_state[inode].occ() + add_or_sub;
-	route_ctx.rr_node_state[inode].set_occ(occ);
-	// can't have negative occupancy
-	VTR_ASSERT(occ >= 0);
-
-	int	capacity = device_ctx.rr_nodes[inode].capacity();
-	if (occ < capacity) {
-		route_ctx.rr_node_route_inf[inode].pres_cost = 1.0;
-	} else {
-		route_ctx.rr_node_route_inf[inode].pres_cost = 1.0 + (occ + 1 - capacity) * pres_fac;
-	}
-}
-void pathfinder_update_cost(float pres_fac, float acc_fac) {
-
-	/* This routine recomputes the pres_cost and acc_cost of each routing        *
-	 * resource for the pathfinder algorithm after all nets have been routed.    *
-	 * It updates the accumulated cost to by adding in the number of extra       *
-	 * signals sharing a resource right now (i.e. after each complete iteration) *
-	 * times acc_fac.  It also updates pres_cost, since pres_fac may have        *
-	 * changed.  THIS ROUTINE ASSUMES THE OCCUPANCY VALUES IN RR_NODE ARE UP TO  *
-	 * DATE.                                                                     */
-
-	int inode, occ, capacity;
-    auto& device_ctx = g_vpr_ctx.device();
-    auto& route_ctx = g_vpr_ctx.mutable_routing();
-
-	for (inode = 0; inode < device_ctx.num_rr_nodes; inode++) {
-		occ = route_ctx.rr_node_state[inode].occ();
-		capacity = device_ctx.rr_nodes[inode].capacity();
-
-		if (occ > capacity) {
-			route_ctx.rr_node_route_inf[inode].acc_cost += (occ - capacity) * acc_fac;
-                        route_ctx.rr_node_route_inf[inode].pres_cost = 1.0 + (occ + 1 - capacity) * pres_fac;
-		}
-
-		/* If occ == capacity, we don't need to increase acc_cost, but a change    *
-		 * in pres_fac could have made it necessary to recompute the cost anyway.  */
-
-		else if (occ == capacity) {
-			route_ctx.rr_node_route_inf[inode].pres_cost = 1.0 + pres_fac;
-		}
-	}
-}
-
-void init_route_structs(int bb_factor) {
-
-	/* Call this before you route any nets.  It frees any old traceback and   *
-	 * sets the list of rr_nodes touched to empty.                            */
-
-    auto& cluster_ctx = g_vpr_ctx.clustering();
-
-	for (unsigned int i = 0; i < cluster_ctx.clb_nlist.nets().size(); i++)
-		free_traceback(i);
-
-	load_route_bb(bb_factor);
-
-	/* Check that things that should have been emptied after the last routing *
-	 * really were.                                                           */
-
-	if (rr_modified_head != NULL) {
-		vpr_throw(VPR_ERROR_ROUTE, __FILE__, __LINE__, 
-			"in init_route_structs. List of modified rr nodes is not empty.\n");
-	}
-
-	if (heap_tail != 1) {
-		vpr_throw(VPR_ERROR_ROUTE, __FILE__, __LINE__, 
-			"in init_route_structs. Heap is not empty.\n");
-	}
-}
-
-t_trace *
-update_traceback(t_heap *hptr, int inet) {
-
-	/* This routine adds the most recently finished wire segment to the         *
-	 * traceback linked list.  The first connection starts with the net SOURCE  *
-	 * and begins at the structure pointed to by route_ctx.trace_head[inet]. Each         *
-	 * connection ends with a SINK.  After each SINK, the next connection       *
-	 * begins (if the net has more than 2 pins).  The first element after the   *
-	 * SINK gives the routing node on a previous piece of the routing, which is *
-	 * the link from the existing net to this new piece of the net.             *
-	 * In each traceback I start at the end of a path and trace back through    *
-	 * its predecessors to the beginning.  I have stored information on the     *
-	 * predecesser of each node to make traceback easy -- this sacrificies some *
-	 * memory for easier code maintenance.  This routine returns a pointer to   *
-	 * the first "new" node in the traceback (node not previously in trace).    */
-
-	t_trace *tptr, *prevptr, *temptail, *ret_ptr;
-	int inode;
-	short iedge;
-
-	t_rr_type rr_type;
-
-    auto& device_ctx = g_vpr_ctx.device();
-    auto& route_ctx = g_vpr_ctx.routing();
-
-	// hptr points to the end of a connection
-	inode = hptr->index;
-       
-	rr_type = device_ctx.rr_nodes[inode].type();
-	if (rr_type != SINK) {
-		vpr_throw(VPR_ERROR_ROUTE, __FILE__, __LINE__, 
-			"in update_traceback. Expected type = SINK (%d).\n"
-			"\tGot type = %d while tracing back net %d.\n", SINK, rr_type, inet);
-	}
-
-	tptr = alloc_trace_data(); /* SINK on the end of the connection */
-	tptr->index = inode;
-	tptr->iswitch = OPEN;
-	tptr->next = NULL;
-	temptail = tptr; /* This will become the new tail at the end */
-	/* of the routine.                          */
-
-	/* Now do it's predecessor. */
-
-	inode = hptr->u.prev_node;
-	iedge = hptr->prev_edge;
-
-	while (inode != NO_PREVIOUS) {
-		prevptr = alloc_trace_data();
-		prevptr->index = inode;
-		prevptr->iswitch = device_ctx.rr_nodes[inode].edge_switch(iedge);
-		prevptr->next = tptr;
-		tptr = prevptr;
-
-		iedge = route_ctx.rr_node_route_inf[inode].prev_edge;
-		inode = route_ctx.rr_node_route_inf[inode].prev_node;
-	}
-
-	if (route_ctx.trace_tail[inet] != NULL) {
-		route_ctx.trace_tail[inet]->next = tptr; /* Traceback ends with tptr */
-		ret_ptr = tptr->next; /* First new segment.       */
-	} else { /* This was the first "chunk" of the net's routing */
-		route_ctx.trace_head[inet] = tptr;
-		ret_ptr = tptr; /* Whole traceback is new. */
-	}
-
-	route_ctx.trace_tail[inet] = temptail;
-	return (ret_ptr);
-}
-
-void reset_path_costs(void) {
-
-	/* The routine sets the path_cost to HUGE_POSITIVE_FLOAT for all channel segments   *
-	 * touched by previous routing phases.                                     */
-
-	t_linked_f_pointer *mod_ptr;
-
-	int num_mod_ptrs;
-
-	/* The traversal method below is slightly painful to make it faster. */
-
-	if (rr_modified_head != NULL) {
-		mod_ptr = rr_modified_head;
-
-		num_mod_ptrs = 1;
-
-		while (mod_ptr->next != NULL) {
-			*(mod_ptr->fptr) = HUGE_POSITIVE_FLOAT;
-			mod_ptr = mod_ptr->next;
-			num_mod_ptrs++;
-		}
-		*(mod_ptr->fptr) = HUGE_POSITIVE_FLOAT; /* Do last one. */
-
-		/* Reset the modified list and put all the elements back in the free   *
-		 * list.                                                               */
-
-		mod_ptr->next = linked_f_pointer_free_head;
-		linked_f_pointer_free_head = rr_modified_head;
-		rr_modified_head = NULL;
-
-		num_linked_f_pointer_allocated -= num_mod_ptrs;
-	}
-}
-
-float get_rr_cong_cost(int inode) {
-
-	/* Returns the *congestion* cost of using this rr_node. */
-
-	short cost_index;
-	float cost;
-
-    auto& device_ctx = g_vpr_ctx.device();
-    auto& route_ctx = g_vpr_ctx.routing();
-
-	cost_index = device_ctx.rr_nodes[inode].cost_index();
-	cost = device_ctx.rr_indexed_data[cost_index].base_cost
-			* route_ctx.rr_node_route_inf[inode].acc_cost
-			* route_ctx.rr_node_route_inf[inode].pres_cost;
-	return (cost);
-}
-
-void mark_ends(int inet) {
-
-	/* Mark all the SINKs of this net as targets by setting their target flags  *
-	 * to the number of times the net must connect to each SINK.  Note that     *
-	 * this number can occasionally be greater than 1 -- think of connecting   *
-	 * the same net to two inputs of an and-gate (and-gate inputs are logically *
-	 * equivalent, so both will connect to the same SINK).                      */
-
-	unsigned int ipin;
-	int inode;
-
-    auto& cluster_ctx = g_vpr_ctx.clustering();
-    auto& route_ctx = g_vpr_ctx.mutable_routing();
-
-	for (ipin = 1; ipin < cluster_ctx.clbs_nlist.net[inet].pins.size(); ipin++) {
-		inode = route_ctx.net_rr_terminals[inet][ipin];
-		route_ctx.rr_node_route_inf[inode].target_flag++;
-	}
-}
-
-void mark_remaining_ends(const vector<int>& remaining_sinks) {
-	// like mark_ends, but only performs it for the remaining sinks of a net
-    auto& route_ctx = g_vpr_ctx.mutable_routing();
-	for (int sink_node : remaining_sinks)
-		++route_ctx.rr_node_route_inf[sink_node].target_flag;
-}
-
-void node_to_heap(int inode, float total_cost, int prev_node, int prev_edge,
-		float backward_path_cost, float R_upstream) {
-
-	/* Puts an rr_node on the heap, if the new cost given is lower than the     *
-	 * current path_cost to this channel segment.  The index of its predecessor *
-	 * is stored to make traceback easy.  The index of the edge used to get     *
-	 * from its predecessor to it is also stored to make timing analysis, etc.  *
-	 * easy.  The backward_path_cost and R_upstream values are used only by the *
-	 * timing-driven router -- the breadth-first router ignores them.           */
-
-    auto& route_ctx = g_vpr_ctx.routing();
-
-	if (total_cost >= route_ctx.rr_node_route_inf[inode].path_cost)
-		return;
-
-	t_heap* hptr = alloc_heap_data();
-	hptr->index = inode;
-	hptr->cost = total_cost;
-	hptr->u.prev_node = prev_node;
-	hptr->prev_edge = prev_edge;
-	hptr->backward_path_cost = backward_path_cost;
-	hptr->R_upstream = R_upstream;
-	add_to_heap(hptr);
-}
-
-void free_traceback(int inet) {
-
-	/* Puts the entire traceback (old routing) for this net on the free list *
-	 * and sets the route_ctx.trace_head pointers etc. for the net to NULL.            */
-
-	t_trace *tptr, *tempptr;
-
-    auto& route_ctx = g_vpr_ctx.mutable_routing();
-
-	if(route_ctx.trace_head == NULL) {
-		return;
-	}
-
-	tptr = route_ctx.trace_head[inet];
-
-	while (tptr != NULL) {
-		tempptr = tptr->next;
-		free_trace_data(tptr);
-		tptr = tempptr;
-	}
-
-	route_ctx.trace_head[inet] = NULL;
-	route_ctx.trace_tail[inet] = NULL;
-}
-
-t_clb_opins_used alloc_route_structs(void) {
-
-	/* Allocates the data structures needed for routing.    */
-
-	alloc_route_static_structs();
-	t_clb_opins_used clb_opins_used_locally = alloc_and_load_clb_opins_used_locally();
-
-	return (clb_opins_used_locally);
-}
-
-void alloc_route_static_structs(void) {
-    auto& route_ctx = g_vpr_ctx.mutable_routing();
-    auto& cluster_ctx = g_vpr_ctx.clustering();
-    auto& device_ctx = g_vpr_ctx.device();
-
-	route_ctx.trace_head = (t_trace **) vtr::calloc(cluster_ctx.clb_nlist.nets().size(), sizeof(t_trace *));
-	route_ctx.trace_tail = (t_trace **) vtr::malloc(cluster_ctx.clb_nlist.nets().size() * sizeof(t_trace *));
-
-	heap_size = device_ctx.nx * device_ctx.ny;
-	heap = (t_heap **) vtr::malloc(heap_size * sizeof(t_heap *));
-	heap--; /* heap stores from [1..heap_size] */
-	heap_tail = 1;
-
-	route_ctx.route_bb = (t_bb *) vtr::malloc(cluster_ctx.clb_nlist.nets().size() * sizeof(t_bb));
-}
-
-t_trace ** alloc_saved_routing() {
-
-	/* Allocates data structures into which the key routing data can be saved,   *
-	 * allowing the routing to be recovered later (e.g. after a another routing  *
-	 * is attempted).                                                            */
-
-	t_trace **best_routing;
-
-    auto& cluster_ctx = g_vpr_ctx.clustering();
-
-	best_routing = (t_trace **) vtr::calloc(cluster_ctx.clb_nlist.nets().size(),
-			sizeof(t_trace *));
-
-	return (best_routing);
-}
-
-/* TODO: super hacky, jluu comment, I need to rethink this whole function, without it, logically equivalent output pins incorrectly use more pins than needed.  I force that CLB output pin uses at most one output pin  */
-static t_clb_opins_used alloc_and_load_clb_opins_used_locally(void) {
-
-	/* Allocates and loads the data needed to make the router reserve some CLB  *
-	 * output pins for connections made locally within a CLB (if the netlist    *
-	 * specifies that this is necessary).                                       */
-
-	t_clb_opins_used clb_opins_used_locally;
-	int iblk, clb_pin, iclass;
-	int class_low, class_high;
-	t_type_ptr type;
-
-    auto& cluster_ctx = g_vpr_ctx.clustering();
-    auto& device_ctx = g_vpr_ctx.device();
-
-	clb_opins_used_locally.resize((int) cluster_ctx.clb_nlist.blocks().size());
-
-	for (iblk = 0; iblk < (int) cluster_ctx.clb_nlist.blocks().size(); iblk++) {
-		type = cluster_ctx.clb_nlist.block_type((BlockId) iblk);
-		get_class_range_for_block(iblk, &class_low, &class_high);
-		clb_opins_used_locally[iblk].resize(type->num_class);
-
-		for (clb_pin = 0; clb_pin < type->num_pins; clb_pin++) {
-			// another hack to avoid I/Os, whole function needs a rethink
-			if(type == device_ctx.IO_TYPE) {
-				continue;
-			}
-		
-			if ((cluster_ctx.blocks[iblk].nets[clb_pin] != OPEN
-					&& cluster_ctx.clbs_nlist.net[cluster_ctx.blocks[iblk].nets[clb_pin]].num_sinks() == 0) || cluster_ctx.blocks[iblk].nets[clb_pin] == OPEN) {
-                                iclass = type->pin_class[clb_pin];
-				if(type->class_inf[iclass].type == DRIVER) {
-					/* Check to make sure class is in same range as that assigned to block */
-					VTR_ASSERT(iclass >= class_low && iclass <= class_high);
-					clb_opins_used_locally[iblk][iclass].emplace_back();
-				}
-			}
-		}
-	}
-
-	return (clb_opins_used_locally);
-}
-
-void free_trace_structs(void) {
-	/*the trace lists are only freed after use by the timing-driven placer */
-	/*Do not  free them after use by the router, since stats, and draw  */
-	/*routines use the trace values */
-	unsigned int i;
-
-    auto& cluster_ctx = g_vpr_ctx.clustering();
-    auto& route_ctx = g_vpr_ctx.mutable_routing();
-
-	for (i = 0; i < cluster_ctx.clb_nlist.nets().size(); i++)
-		free_traceback(i);
-
-	if(route_ctx.trace_head) {
-		free(route_ctx.trace_head);
-		free(route_ctx.trace_tail);
-	}
-	route_ctx.trace_head = NULL;
-	route_ctx.trace_tail = NULL;
-}
-
-void free_route_structs() {
-
-	/* Frees the temporary storage needed only during the routing.  The  *
-	 * final routing result is not freed.                                */
-    auto& route_ctx = g_vpr_ctx.mutable_routing();
-
-	if(heap != NULL) {
-        // coverity[offset_free : Intentional]
-		free(heap + 1);
-	}
-	if(route_ctx.route_bb != NULL) {
-		free(route_ctx.route_bb);
-	}
-
-	heap = NULL; /* Defensive coding:  crash hard if I use these. */
-	route_ctx.route_bb = NULL;
-
-	/*free the memory chunks that were used by heap and linked f pointer */
-	free_chunk_memory(&heap_ch);
-	free_chunk_memory(&linked_f_pointer_ch);
-	heap_free_head = NULL;
-	linked_f_pointer_free_head = NULL;
-}
-
-void free_saved_routing(t_trace **best_routing) {
-
-	/* Frees the data structures needed to save a routing.                     */
-	free(best_routing);
-}
-
-void alloc_and_load_rr_node_route_structs(void) {
-
-	/* Allocates some extra information about each rr_node that is used only   *
-	 * during routing.                                                         */
-
-	int inode;
-
-    auto& route_ctx = g_vpr_ctx.mutable_routing();
-
-	if (route_ctx.rr_node_route_inf != NULL) {
-		vpr_throw(VPR_ERROR_ROUTE, __FILE__, __LINE__, 
-			"in alloc_and_load_rr_node_route_structs: old rr_node_route_inf array exists.\n");
-	}
-
-    auto& device_ctx = g_vpr_ctx.device();
-
-	route_ctx.rr_node_route_inf = (t_rr_node_route_inf *) vtr::malloc(device_ctx.num_rr_nodes * sizeof(t_rr_node_route_inf));
-
-	for (inode = 0; inode < device_ctx.num_rr_nodes; inode++) {
-		route_ctx.rr_node_route_inf[inode].prev_node = NO_PREVIOUS;
-		route_ctx.rr_node_route_inf[inode].prev_edge = NO_PREVIOUS;
-		route_ctx.rr_node_route_inf[inode].pres_cost = 1.0;
-		route_ctx.rr_node_route_inf[inode].acc_cost = 1.0;
-		route_ctx.rr_node_route_inf[inode].path_cost = HUGE_POSITIVE_FLOAT;
-		route_ctx.rr_node_route_inf[inode].target_flag = 0;
-	}
-}
-
-void reset_rr_node_route_structs(void) {
-
-	/* Allocates some extra information about each rr_node that is used only   *
-	 * during routing.                                                         */
-
-	int inode;
-
-    auto& route_ctx = g_vpr_ctx.mutable_routing();
-
-	VTR_ASSERT(route_ctx.rr_node_route_inf != NULL);
-
-    auto& device_ctx = g_vpr_ctx.device();
-
-	for (inode = 0; inode < device_ctx.num_rr_nodes; inode++) {
-		route_ctx.rr_node_route_inf[inode].prev_node = NO_PREVIOUS;
-		route_ctx.rr_node_route_inf[inode].prev_edge = NO_PREVIOUS;
-		route_ctx.rr_node_route_inf[inode].pres_cost = 1.0;
-		route_ctx.rr_node_route_inf[inode].acc_cost = 1.0;
-		route_ctx.rr_node_route_inf[inode].path_cost = HUGE_POSITIVE_FLOAT;
-		route_ctx.rr_node_route_inf[inode].target_flag = 0;
-	}
-}
-
-void free_rr_node_route_structs(void) {
-
-	/* Frees the extra information about each rr_node that is needed only      *
-	 * during routing.                                                         */
-    auto& route_ctx = g_vpr_ctx.mutable_routing();
-
-	free(route_ctx.rr_node_route_inf);
-	route_ctx.rr_node_route_inf = NULL; /* Mark as free */
-}
-
-/* RESEARCH TODO: Bounding box heuristic needs to be redone for heterogeneous blocks */
-static void load_route_bb(int bb_factor) {
-
-	/* This routine loads the bounding box arrays used to limit the space  *
-	 * searched by the maze router when routing each net.  The search is   *
-	 * limited to channels contained with the net bounding box expanded    *
-	 * by bb_factor channels on each side.  For example, if bb_factor is   *
-	 * 0, the maze router must route each net within its bounding box.     *
-	 * If bb_factor = device_ctx.nx, the maze router will search every channel in     *
-	 * the FPGA if necessary.  The bounding boxes returned by this routine *
-	 * are different from the ones used by the placer in that they are     * 
-	 * clipped to lie within (0,0) and (device_ctx.nx+1,device_ctx.ny+1) rather than (1,1) and   *
-	 * (device_ctx.nx,device_ctx.ny).                                                            */
-
-	unsigned int k, inet;
-	int xmax, ymax, xmin, ymin, x, y;
-
-    auto& cluster_ctx = g_vpr_ctx.clustering();
-    auto& place_ctx = g_vpr_ctx.placement();
-    auto& device_ctx = g_vpr_ctx.device();
-    auto& route_ctx = g_vpr_ctx.mutable_routing();
-
-	for (inet = 0; inet < cluster_ctx.clb_nlist.nets().size(); inet++) {
-        int idriver_blk = cluster_ctx.clbs_nlist.net[inet].pins[0].block;
-        int idriver_blk_pin = cluster_ctx.clbs_nlist.net[inet].pins[0].block_pin;
-		x = place_ctx.block_locs[idriver_blk].x + cluster_ctx.clb_nlist.block_type((BlockId) idriver_blk)->pin_width[idriver_blk_pin];
-		y = place_ctx.block_locs[idriver_blk].y + cluster_ctx.clb_nlist.block_type((BlockId) idriver_blk)->pin_height[idriver_blk_pin];
-
-		xmin = x;
-		ymin = y;
-		xmax = x;
-		ymax = y;
-
-		for (k = 1; k < cluster_ctx.clbs_nlist.net[inet].pins.size(); k++) {
-            int isink_blk = cluster_ctx.clbs_nlist.net[inet].pins[k].block;
-            int isink_blk_pin = cluster_ctx.clbs_nlist.net[inet].pins[k].block_pin;
-			x = place_ctx.block_locs[isink_blk].x + cluster_ctx.clb_nlist.block_type((BlockId) isink_blk)->pin_width[isink_blk_pin];
-			y = place_ctx.block_locs[isink_blk].y + cluster_ctx.clb_nlist.block_type((BlockId) isink_blk)->pin_height[isink_blk_pin];
-
-			if (x < xmin) {
-				xmin = x;
-			} else if (x > xmax) {
-				xmax = x;
-			}
-
-			if (y < ymin) {
-				ymin = y;
-			} else if (y > ymax) {
-				ymax = y;
-			}
-		}
-
-		/* Want the channels on all 4 sides to be usuable, even if bb_factor = 0. */
-
-		xmin -= 1;
-		ymin -= 1;
-
-		/* Expand the net bounding box by bb_factor, then clip to the physical *
-		 * chip area.                                                          */
-
-		route_ctx.route_bb[inet].xmin = max(xmin - bb_factor, 0);
-		route_ctx.route_bb[inet].xmax = min(xmax + bb_factor, device_ctx.nx + 1);
-		route_ctx.route_bb[inet].ymin = max(ymin - bb_factor, 0);
-		route_ctx.route_bb[inet].ymax = min(ymax + bb_factor, device_ctx.ny + 1);
-	}
-}
-
-void add_to_mod_list(float *fptr) {
-
-	/* This routine adds the floating point pointer (fptr) into a  *
-	 * linked list that indicates all the pathcosts that have been *
-	 * modified thus far.                                          */
-
-	t_linked_f_pointer *mod_ptr;
-
-	mod_ptr = alloc_linked_f_pointer();
-
-	/* Add this element to the start of the modified list. */
-
-	mod_ptr->next = rr_modified_head;
-	mod_ptr->fptr = fptr;
-	rr_modified_head = mod_ptr;
-}
-namespace heap_ {
-	size_t parent(size_t i);
-	size_t left(size_t i);
-	size_t right(size_t i);
-	size_t size();
-	void expand_heap_if_full();
-
-	size_t parent(size_t i) {return i >> 1;}
-	// child indices of a heap
-	size_t left(size_t i) {return i << 1;}
-	size_t right(size_t i) {return (i << 1) + 1;}
-	size_t size() {return static_cast<size_t>(heap_tail - 1);}	// heap[0] is not valid element
-
-	// make a heap rooted at index i by **sifting down** in O(lgn) time
-	void sift_down(size_t hole) {
-		t_heap* head {heap[hole]};
-		size_t child {left(hole)};
-		while ((int)child < heap_tail) {
-			if ((int)child + 1 < heap_tail && heap[child + 1]->cost < heap[child]->cost)
-				++child;
-			if (heap[child]->cost < head->cost) {
-				heap[hole] = heap[child];
-				hole = child;
-				child = left(child);
-			}
-			else break;
-		}
-		heap[hole] = head;
-	}
-
-
-	// runs in O(n) time by sifting down; the least work is done on the most elements: 1 swap for bottom layer, 2 swap for 2nd, ... lgn swap for top
-	// 1*(n/2) + 2*(n/4) + 3*(n/8) + ... + lgn*1 = 2n (sum of i/2^i)
-	void build_heap() {
-		// second half of heap are leaves
-		for (size_t i = heap_tail >> 1; i != 0; --i)
-			sift_down(i);
-	}
-
-
-	// O(lgn) sifting up to maintain heap property after insertion (should sift down when building heap)
-	void sift_up(size_t leaf, t_heap* const node) {
-		while ((leaf > 1) && (node->cost < heap[parent(leaf)]->cost)) {
-			// sift hole up
-			heap[leaf] = heap[parent(leaf)];
-			leaf = parent(leaf);
-		}
-		heap[leaf] = node;
-	}
-
-
-	void expand_heap_if_full() {
-		if (heap_tail > heap_size) { /* Heap is full */
-			heap_size *= 2;
-			heap = (t_heap **) vtr::realloc((void *) (heap + 1),
-					heap_size * sizeof(t_heap *));
-			heap--; /* heap goes from [1..heap_size] */
-		}		
-	}
-
-	// adds an element to the back of heap and expand if necessary, but does not maintain heap property
-	void push_back(t_heap* const hptr) {
-		expand_heap_if_full();
-		heap[heap_tail] = hptr;
-		++heap_tail;
-	}
-
-
-	void push_back_node(int inode, float total_cost, int prev_node, int prev_edge,
-		float backward_path_cost, float R_upstream) {
-
-		/* Puts an rr_node on the heap with the same condition as node_to_heap,
-		   but do not fix heap property yet as that is more efficiently done from
-		   bottom up with build_heap    */
-	
-        auto& route_ctx = g_vpr_ctx.routing();
-		if (total_cost >= route_ctx.rr_node_route_inf[inode].path_cost)
-			return;
-
-		t_heap* hptr = alloc_heap_data();
-		hptr->index = inode;
-		hptr->cost = total_cost;
-		hptr->u.prev_node = prev_node;
-		hptr->prev_edge = prev_edge;
-		hptr->backward_path_cost = backward_path_cost;
-		hptr->R_upstream = R_upstream;
-		push_back(hptr);
-	}
-
-	bool is_valid() {
-		for (size_t i = 1; (int)i <= heap_tail >> 1; ++i) {
-			if ((int)left(i) < heap_tail && heap[left(i)]->cost < heap[i]->cost) return false;
-			if ((int)right(i) < heap_tail && heap[right(i)]->cost < heap[i]->cost) return false;
-		}
-		return true;
-	}
-	// extract every element and print it
-	void pop_heap() {
-		while (!is_empty_heap()) vtr::printf_info("%e ", get_heap_head()->cost);
-		vtr::printf_info("\n");
-	}
-	// print every element; not necessarily in order for minheap
-	void print_heap() {
-		for (int i = 1; i < heap_tail >> 1; ++i) vtr::printf_info("(%e %e %e) ", heap[i]->cost, heap[left(i)]->cost, heap[right(i)]->cost);
-		vtr::printf_info("\n");
-	}
-	// verify correctness of extract top by making a copy, sorting it, and iterating it at the same time as extraction
-	void verify_extract_top() {
-		constexpr float float_epsilon = 1e-20;
-		std::cout << "copying heap\n";
-		std::vector<t_heap*> heap_copy {heap + 1, heap + heap_tail};
-		// sort based on cost with cheapest first
-		VTR_ASSERT(heap_copy.size() == size());
-		std::sort(begin(heap_copy), end(heap_copy), 
-			[](const t_heap* a, const t_heap* b){
-			return a->cost < b->cost;
-		});
-		std::cout << "starting to compare top elements\n";
-		size_t i = 0;
-		while (!is_empty_heap()) {
-			while (heap_copy[i]->index == OPEN) ++i;	// skip the ones that won't be extracted
-			auto top = get_heap_head();
-			if (abs(top->cost - heap_copy[i]->cost) > float_epsilon)	
-				std::cout << "mismatch with sorted " << top << '(' << top->cost << ") " << heap_copy[i] << '(' << heap_copy[i]->cost << ")\n";
-			++i;
-		}
-		if (i != heap_copy.size()) std::cout << "did not finish extracting: " << i << " vs " << heap_copy.size() << std::endl;
-		else std::cout << "extract top working as intended\n";
-	}
-}
-// adds to heap and maintains heap quality
-static void add_to_heap(t_heap *hptr) {
-	heap_::expand_heap_if_full();
-	// start with undefined hole
-	++heap_tail;	
-	heap_::sift_up(heap_tail - 1, hptr);
-}
-
-/*WMF: peeking accessor :) */
-bool is_empty_heap(void) {
-	return (bool)(heap_tail == 1);
-}
-
-t_heap *
-get_heap_head(void) {
-
-	/* Returns a pointer to the smallest element on the heap, or NULL if the     *
-	 * heap is empty.  Invalid (index == OPEN) entries on the heap are never     *
-	 * returned -- they are just skipped over.                                   */
-
-	t_heap *cheapest;
-	size_t hole, child;
-
-	do {
-		if (heap_tail == 1) { /* Empty heap. */
-			vtr::printf_warning(__FILE__, __LINE__, "Empty heap occurred in get_heap_head.\n");
-			vtr::printf_warning(__FILE__, __LINE__, "Some blocks are impossible to connect in this architecture.\n");
-			return (NULL);
-		}
-
-		cheapest = heap[1]; 
-
-		hole = 1;
-		child = 2;
-		--heap_tail;
-		while ((int)child < heap_tail) {
-			if (heap[child + 1]->cost < heap[child]->cost)
-				++child;	// become right child
-			heap[hole] = heap[child];
-			hole = child;
-			child = heap_::left(child);
-		}
-		heap_::sift_up(hole, heap[heap_tail]);
-
-	} while (cheapest->index == OPEN); /* Get another one if invalid entry. */
-
-	return (cheapest);
-}
-
-void empty_heap(void) {
-
-	for (int i = 1; i < heap_tail; i++)
-		free_heap_data(heap[i]);
-
-	heap_tail = 1;
-}
-
-static t_heap *
-alloc_heap_data(void) {
-
-	t_heap *temp_ptr;
-
-	if (heap_free_head == NULL) { /* No elements on the free list */
-		heap_free_head = (t_heap *) vtr::chunk_malloc(sizeof(t_heap),&heap_ch);
-		heap_free_head->u.next = NULL;
-	}
-
-	temp_ptr = heap_free_head;
-	heap_free_head = heap_free_head->u.next;
-	num_heap_allocated++;
-	return (temp_ptr);
-}
-
-void free_heap_data(t_heap *hptr) {
-
-	hptr->u.next = heap_free_head;
-	heap_free_head = hptr;
-	num_heap_allocated--;
-}
-
-void invalidate_heap_entries(int sink_node, int ipin_node) {
-
-	/* Marks all the heap entries consisting of sink_node, where it was reached *
-	 * via ipin_node, as invalid (OPEN).  Used only by the breadth_first router *
-	 * and even then only in rare circumstances.                                */
-
-	for (int i = 1; i < heap_tail; i++) {
-		if (heap[i]->index == sink_node && heap[i]->u.prev_node == ipin_node)
-			heap[i]->index = OPEN; /* Invalid. */
-	}
-}
-
-t_trace *
-alloc_trace_data(void) {
-
-	t_trace *temp_ptr;
-
-	if (trace_free_head == NULL) { /* No elements on the free list */
-		trace_free_head = (t_trace *) vtr::chunk_malloc(sizeof(t_trace),&trace_ch);
-		trace_free_head->next = NULL;
-	}
-	temp_ptr = trace_free_head;
-	trace_free_head = trace_free_head->next;
-	num_trace_allocated++;
-	return (temp_ptr);
-}
-
-void free_trace_data(t_trace *tptr) {
-
-	/* Puts the traceback structure pointed to by tptr on the free list. */
-
-	tptr->next = trace_free_head;
-	trace_free_head = tptr;
-	num_trace_allocated--;
-}
-
-static t_linked_f_pointer *
-alloc_linked_f_pointer(void) {
-
-	/* This routine returns a linked list element with a float pointer as *
-	 * the node data.                                                     */
-
-	/*int i;*/
-	t_linked_f_pointer *temp_ptr;
-
-	if (linked_f_pointer_free_head == NULL) {
-		/* No elements on the free list */	
-	linked_f_pointer_free_head = (t_linked_f_pointer *) vtr::chunk_malloc(sizeof(t_linked_f_pointer),&linked_f_pointer_ch);
-	linked_f_pointer_free_head->next = NULL;
-	}
-
-	temp_ptr = linked_f_pointer_free_head;
-	linked_f_pointer_free_head = linked_f_pointer_free_head->next;
-
-	num_linked_f_pointer_allocated++;
-
-	return (temp_ptr);
-}
-
-void print_route(const char* placement_file, const char* route_file) {
-
-	/* Prints out the routing to file route_file.  */
-
-	unsigned int inet;
-	int inode, bnum, ilow, jlow, node_block_pin, iclass;
-	unsigned int ipin;
-	t_rr_type rr_type;
-	t_trace *tptr;
-	FILE *fp;
-
-	fp = fopen(route_file, "w");
-
-    auto& place_ctx = g_vpr_ctx.placement();
-    auto& device_ctx = g_vpr_ctx.device();
-    auto& cluster_ctx = g_vpr_ctx.clustering();
-    auto& route_ctx = g_vpr_ctx.mutable_routing();
-
-    fprintf(fp, "Placement_File: %s Placement_ID: %s\n", placement_file, place_ctx.placement_id.c_str());
-
-	fprintf(fp, "Array size: %d x %d logic blocks.\n", device_ctx.nx, device_ctx.ny);
-	fprintf(fp, "\nRouting:");
-	for (inet = 0; inet < cluster_ctx.clb_nlist.nets().size(); inet++) {
-		if (!cluster_ctx.clb_nlist.net_global((NetId)inet)) {
-			if (cluster_ctx.clbs_nlist.net[inet].num_sinks() == false) {
-				fprintf(fp, "\n\nNet %d (%s)\n\n", inet, cluster_ctx.clbs_nlist.net[inet].name);
-				fprintf(fp, "\n\nUsed in local cluster only, reserved one CLB pin\n\n");
-			} else {
-				fprintf(fp, "\n\nNet %d (%s)\n\n", inet, cluster_ctx.clbs_nlist.net[inet].name);
-				tptr = route_ctx.trace_head[inet];
-
-				while (tptr != NULL) {
-					inode = tptr->index;
-					rr_type = device_ctx.rr_nodes[inode].type();
-					ilow = device_ctx.rr_nodes[inode].xlow();
-					jlow = device_ctx.rr_nodes[inode].ylow();
-
-					fprintf(fp, "Node:\t%d\t%6s (%d,%d) ", inode, 
-							device_ctx.rr_nodes[inode].type_string(), ilow, jlow);
-
-					if ((ilow != device_ctx.rr_nodes[inode].xhigh())
-							|| (jlow != device_ctx.rr_nodes[inode].yhigh()))
-						fprintf(fp, "to (%d,%d) ", device_ctx.rr_nodes[inode].xhigh(),
-								device_ctx.rr_nodes[inode].yhigh());
-
-					switch (rr_type) {
-
-					case IPIN:
-					case OPIN:
-						if (device_ctx.grid[ilow][jlow].type == device_ctx.IO_TYPE) {
-							fprintf(fp, " Pad: ");
-						} else { /* IO Pad. */
-							fprintf(fp, " Pin: ");
-						}
-						break;
-
-					case CHANX:
-					case CHANY:
-						fprintf(fp, " Track: ");
-						break;
-
-					case SOURCE:
-					case SINK:
-						if (device_ctx.grid[ilow][jlow].type == device_ctx.IO_TYPE) {
-							fprintf(fp, " Pad: ");
-						} else { /* IO Pad. */
-							fprintf(fp, " Class: ");
-						}
-						break;
-
-					default:
-						vpr_throw(VPR_ERROR_ROUTE, __FILE__, __LINE__, 
-								  "in print_route: Unexpected traceback element type: %d (%s).\n", 
-								  rr_type, device_ctx.rr_nodes[inode].type_string());
-						break;
-					}
-
-					fprintf(fp, "%d  ", device_ctx.rr_nodes[inode].ptc_num());
-
-					if (device_ctx.grid[ilow][jlow].type != device_ctx.IO_TYPE && (rr_type == IPIN || rr_type == OPIN)) {
-						int pin_num = device_ctx.rr_nodes[inode].ptc_num();
-						int offset = device_ctx.grid[ilow][jlow].height_offset;
-						int iblock = place_ctx.grid_blocks[ilow][jlow - offset].blocks[0];
-						VTR_ASSERT(iblock != OPEN);
-						t_pb_graph_pin *pb_pin = get_pb_graph_node_pin_from_block_pin(iblock, pin_num);
-						t_pb_type *pb_type = pb_pin->parent_node->pb_type;
-						fprintf(fp, " %s.%s[%d] ", pb_type->name, pb_pin->port->name, pb_pin->pin_number);
-					}
-
-					/* Uncomment line below if you're debugging and want to see the switch types *
-					 * used in the routing.                                                      */
-					fprintf (fp, "Switch: %d", tptr->iswitch);    
-
-					fprintf(fp, "\n");
-
-					tptr = tptr->next;
-				}
-			}
-		}
-
-		else { /* Global net.  Never routed. */
-			fprintf(fp, "\n\nNet %d (%s): global net connecting:\n\n", inet,
-					cluster_ctx.clbs_nlist.net[inet].name);
-
-			for (ipin = 0; ipin < cluster_ctx.clbs_nlist.net[inet].pins.size(); ipin++) {
-				bnum = cluster_ctx.clbs_nlist.net[inet].pins[ipin].block;
-
-				node_block_pin = cluster_ctx.clbs_nlist.net[inet].pins[ipin].block_pin;
-				iclass = cluster_ctx.clb_nlist.block_type((BlockId) bnum)->pin_class[node_block_pin];
-
-<<<<<<< HEAD
-				fprintf(fp, "Block %s (#%d) at (%d, %d), Pin class %d.\n",
-						cluster_ctx.clb_nlist.block_name((BlockId) bnum).c_str(), bnum, place_ctx.block_locs[bnum].x, place_ctx.block_locs[bnum].y,
-=======
-				fprintf(fp, "Block %s (#%d) at (%d,%d), Pin class %d\n",
-						cluster_ctx.blocks[bnum].name, bnum, place_ctx.block_locs[bnum].x, place_ctx.block_locs[bnum].y,
->>>>>>> fb9122e9
-						iclass);
-			}
-		}
-	}
-
-	fclose(fp);
-
-	if (getEchoEnabled() && isEchoFileEnabled(E_ECHO_MEM)) {
-		fp = vtr::fopen(getEchoFileName(E_ECHO_MEM), "w");
-		fprintf(fp, "\nNum_heap_allocated: %d   Num_trace_allocated: %d\n",
-				num_heap_allocated, num_trace_allocated);
-		fprintf(fp, "Num_linked_f_pointer_allocated: %d\n",
-				num_linked_f_pointer_allocated);
-		fclose(fp);
-	}
-
-    //Save the digest of the route file
-    route_ctx.routing_id = vtr::secure_digest_file(route_file);
-
-}
-
-/* TODO: jluu: I now always enforce logically equivalent outputs to use at most one output pin, should rethink how to do this */
-void reserve_locally_used_opins(float pres_fac, float acc_fac, bool rip_up_local_opins,
-		t_clb_opins_used& clb_opins_used_locally) {
-
-	/* In the past, this function implicitly allowed LUT duplication when there are free LUTs. 
-	 This was especially important for logical equivalence; however, now that we have a very general
-	 logic cluster, it does not make sense to allow LUT duplication implicitly. we'll need to look into how we want to handle this case
-
-	 */
-
-	int iblk, num_local_opin, inode, from_node, iconn, num_edges, to_node;
-	int iclass, ipin;
-	float cost;
-	t_heap *heap_head_ptr;
-	t_type_ptr type;
-
-    auto& cluster_ctx = g_vpr_ctx.clustering();
-    auto& route_ctx = g_vpr_ctx.routing();
-    auto& device_ctx = g_vpr_ctx.device();
-
-	if (rip_up_local_opins) {
-		for (iblk = 0; iblk < (int) cluster_ctx.clb_nlist.blocks().size(); iblk++) {
-			type = cluster_ctx.clb_nlist.block_type((BlockId) iblk);
-			for (iclass = 0; iclass < type->num_class; iclass++) {
-				num_local_opin = clb_opins_used_locally[iblk][iclass].size();
-				/* Always 0 for pads and for RECEIVER (IPIN) classes */
-				for (ipin = 0; ipin < num_local_opin; ipin++) {
-					inode = clb_opins_used_locally[iblk][iclass][ipin];
-					adjust_one_rr_occ_and_apcost(inode, -1, pres_fac, acc_fac);
-				}
-			}
-		}
-	}
-
-	for (iblk = 0; iblk < (int) cluster_ctx.clb_nlist.blocks().size(); iblk++) {
-		type = cluster_ctx.clb_nlist.block_type((BlockId) iblk);
-		for (iclass = 0; iclass < type->num_class; iclass++) {
-			num_local_opin = clb_opins_used_locally[iblk][iclass].size();
-			/* Always 0 for pads and for RECEIVER (IPIN) classes */
-
-			if (num_local_opin != 0) { /* Have to reserve (use) some OPINs */
-				from_node = route_ctx.rr_blk_source[iblk][iclass];
-				num_edges = device_ctx.rr_nodes[from_node].num_edges();
-				for (iconn = 0; iconn < num_edges; iconn++) {
-					to_node = device_ctx.rr_nodes[from_node].edge_sink_node(iconn);
-					cost = get_rr_cong_cost(to_node);
-					node_to_heap(to_node, cost, OPEN, OPEN, 0., 0.);
-                                }
-
-				for (ipin = 0; ipin < num_local_opin; ipin++) {
-					heap_head_ptr = get_heap_head();
-					inode = heap_head_ptr->index;
-					adjust_one_rr_occ_and_apcost(inode, 1, pres_fac, acc_fac);
-					clb_opins_used_locally[iblk][iclass][ipin] = inode;
-					free_heap_data(heap_head_ptr);
-				}
-
-				empty_heap();
-			}
-		}
-	}
-}
-
-static void adjust_one_rr_occ_and_apcost(int inode, int add_or_sub,
-		float pres_fac, float acc_fac) {
-
-	/* Increments or decrements (depending on add_or_sub) the occupancy of    *
-	 * one rr_node, and adjusts the present cost of that node appropriately.  */
-
-	int occ, capacity;
-
-    auto& route_ctx = g_vpr_ctx.mutable_routing();
-    auto& device_ctx = g_vpr_ctx.device();
-
-	occ = route_ctx.rr_node_state[inode].occ() + add_or_sub;
-	capacity = device_ctx.rr_nodes[inode].capacity();
-	route_ctx.rr_node_state[inode].set_occ(occ);
-
-	if (occ < capacity) {
-		route_ctx.rr_node_route_inf[inode].pres_cost = 1.0;
-	} else {
-		route_ctx.rr_node_route_inf[inode].pres_cost = 1.0 + (occ + 1 - capacity) * pres_fac;
-		if (add_or_sub == 1) {
-			route_ctx.rr_node_route_inf[inode].acc_cost += (occ - capacity) * acc_fac;
-		}
-	}
-}
-
-void free_chunk_memory_trace(void) {
-	if (trace_ch.chunk_ptr_head != NULL) {
-		free_chunk_memory(&trace_ch);
-	}
-}
-
-
-// connection based overhaul (more specificity than nets)
-// utility and debugging functions -----------------------
-void print_traceback(int inet) {
-	// linearly print linked list
-    auto& route_ctx = g_vpr_ctx.routing();
-    auto& device_ctx = g_vpr_ctx.device();
-
-	vtr::printf_info("traceback %d: ", inet);
-	t_trace* head = route_ctx.trace_head[inet];
-	while (head) {
-		int inode {head->index};
-		if (device_ctx.rr_nodes[inode].type() == SINK) 
-			vtr::printf_info("%d(sink)(%d)->",inode, route_ctx.rr_node_state[inode].occ());
-		else 
-			vtr::printf_info("%d(%d)->",inode, route_ctx.rr_node_state[inode].occ());
-		head = head->next;
-	}
-	vtr::printf_info("\n");
-}
+#include <cstdio>
+#include <ctime>
+#include <cmath>
+#include <algorithm>
+#include <vector>
+#include <iostream>
+using namespace std;
+
+#include "vtr_assert.h"
+#include "vtr_util.h"
+#include "vtr_log.h"
+#include "vtr_digest.h"
+#include "vtr_memory.h"
+
+#include "vpr_types.h"
+#include "vpr_error.h"
+#include "vpr_utils.h"
+
+#include "stats.h"
+#include "globals.h"
+#include "route_export.h"
+#include "route_common.h"
+#include "route_tree_timing.h"
+#include "route_timing.h"
+#include "route_breadth_first.h"
+#include "place_and_route.h"
+#include "rr_graph.h"
+#include "read_xml_arch_file.h"
+#include "draw.h"
+#include "echo_files.h"
+
+#include "route_profiling.h"
+
+#include "timing_util.h"
+#include "RoutingDelayCalculator.h"
+#include "timing_info.h"
+#include "tatum/echo_writer.hpp"
+
+
+#include "path_delay.h"
+ 
+
+/**************** Static variables local to route_common.c ******************/
+
+static t_heap **heap; /* Indexed from [1..heap_size] */
+static int heap_size; /* Number of slots in the heap array */
+static int heap_tail; /* Index of first unused slot in the heap array */
+
+/* For managing my own list of currently free heap data structures.     */
+static t_heap *heap_free_head = NULL;
+/* For keeping track of the sudo malloc memory for the heap*/
+static vtr::t_chunk heap_ch = {NULL, 0, NULL};
+
+/* For managing my own list of currently free trace data structures.    */
+static t_trace *trace_free_head = NULL;
+/* For keeping track of the sudo malloc memory for the trace*/
+static vtr::t_chunk trace_ch = {NULL, 0, NULL};
+
+static int num_trace_allocated = 0; /* To watch for memory leaks. */
+static int num_heap_allocated = 0;
+static int num_linked_f_pointer_allocated = 0;
+
+static t_linked_f_pointer *rr_modified_head = NULL;
+static t_linked_f_pointer *linked_f_pointer_free_head = NULL;
+
+static vtr::t_chunk linked_f_pointer_ch = {NULL, 0, NULL};
+
+/*  The numbering relation between the channels and clbs is:				*
+ *																	        *
+ *  |    IO     | chan_   |   CLB     | chan_   |   CLB     |               *
+ *  |grid[0][2] | y[0][2] |grid[1][2] | y[1][2] | grid[2][2]|               *
+ *  +-----------+         +-----------+         +-----------+               *
+ *                                                            } capacity in *
+ *   No channel           chan_x[1][1]          chan_x[2][1]  } chan_width  *
+ *                                                            } _x[1]       *
+ *  +-----------+         +-----------+         +-----------+               *
+ *  |           |  chan_  |           |  chan_  |           |               *
+ *  |    IO     | y[0][1] |   CLB     | y[1][1] |   CLB     |               *
+ *  |grid[0][1] |         |grid[1][1] |         |grid[2][1] |               *
+ *  |           |         |           |         |           |               *
+ *  +-----------+         +-----------+         +-----------+               *
+ *                                                            } capacity in *
+ *                        chan_x[1][0]          chan_x[2][0]  } chan_width  * 
+ *                                                            } _x[0]       *
+ *                        +-----------+         +-----------+               *
+ *                 No     |           |	   No   |           |               *
+ *               Channel  |    IO     | Channel |    IO     |               *
+ *                        |grid[1][0] |         |grid[2][0] |               *
+ *                        |           |         |           |               *
+ *                        +-----------+         +-----------+               *
+ *                                                                          *
+ *               {=======}              {=======}                           *
+ *              Capacity in            Capacity in                          *
+ *            chan_width_y[0]        chan_width_y[1]                        *
+ *                                                                          */
+
+/******************** Subroutines local to route_common.c *******************/
+
+static void load_route_bb(int bb_factor);
+
+static void add_to_heap(t_heap *hptr);
+static t_heap *alloc_heap_data(void);
+static t_linked_f_pointer *alloc_linked_f_pointer(void);
+
+static t_clb_opins_used alloc_and_load_clb_opins_used_locally(void);
+static void adjust_one_rr_occ_and_apcost(int inode, int add_or_sub,
+		float pres_fac, float acc_fac);
+
+/************************** Subroutine definitions ***************************/
+
+void save_routing(t_trace **best_routing,
+		const t_clb_opins_used& clb_opins_used_locally,
+		t_clb_opins_used& saved_clb_opins_used_locally) {
+
+	/* This routing frees any routing currently held in best routing,       *
+	 * then copies over the current routing (held in route_ctx.trace_head), and       *
+	 * finally sets route_ctx.trace_head and route_ctx.trace_tail to all NULLs so that the      *
+	 * connection to the saved routing is broken.  This is necessary so     *
+	 * that the next iteration of the router does not free the saved        *
+	 * routing elements.  Also saves any data about locally used clb_opins, *
+	 * since this is also part of the routing.                              */
+
+	unsigned int inet;
+	t_trace *tptr, *tempptr;
+
+    auto& cluster_ctx = g_vpr_ctx.clustering();
+    auto& route_ctx = g_vpr_ctx.routing();
+
+	for (inet = 0; inet < cluster_ctx.clb_nlist.nets().size(); inet++) {
+
+		/* Free any previously saved routing.  It is no longer best. */
+		tptr = best_routing[inet];
+		while (tptr != NULL) {
+			tempptr = tptr->next;
+			free_trace_data(tptr);
+			tptr = tempptr;
+		}
+
+		/* Save a pointer to the current routing in best_routing. */
+		best_routing[inet] = route_ctx.trace_head[inet];
+
+		/* Set the current (working) routing to NULL so the current trace       *
+		 * elements won't be reused by the memory allocator.                    */
+
+		route_ctx.trace_head[inet] = NULL;
+		route_ctx.trace_tail[inet] = NULL;
+	}
+
+	/* Save which OPINs are locally used.                           */
+    saved_clb_opins_used_locally = clb_opins_used_locally;
+}
+
+void restore_routing(t_trace **best_routing,
+		t_clb_opins_used&  clb_opins_used_locally,
+		const t_clb_opins_used&  saved_clb_opins_used_locally) {
+
+	/* Deallocates any current routing in route_ctx.trace_head, and replaces it with    *
+	 * the routing in best_routing.  Best_routing is set to NULL to show that *
+	 * it no longer points to a valid routing.  NOTE:  route_ctx.trace_tail is not      *
+	 * restored -- it is set to all NULLs since it is only used in            *
+	 * update_traceback.  If you need route_ctx.trace_tail restored, modify this        *
+	 * routine.  Also restores the locally used opin data.                    */
+
+	unsigned int inet;
+
+    auto& cluster_ctx = g_vpr_ctx.clustering();
+    auto& route_ctx = g_vpr_ctx.routing();
+
+	for (inet = 0; inet < cluster_ctx.clb_nlist.nets().size(); inet++) {
+
+		/* Free any current routing. */
+		free_traceback(inet);
+
+		/* Set the current routing to the saved one. */
+		route_ctx.trace_head[inet] = best_routing[inet];
+		best_routing[inet] = NULL; /* No stored routing. */
+	}
+
+	/* Restore which OPINs are locally used.                           */
+    clb_opins_used_locally = saved_clb_opins_used_locally;
+}
+
+void get_serial_num(void) {
+
+	/* This routine finds a "magic cookie" for the routing and prints it.    *
+	 * Use this number as a routing serial number to ensure that programming *
+	 * changes do not break the router.                                      */
+
+	unsigned int inet;
+	int serial_num, inode;
+	t_trace *tptr;
+
+    auto& cluster_ctx = g_vpr_ctx.clustering();
+    auto& route_ctx = g_vpr_ctx.routing();
+    auto& device_ctx = g_vpr_ctx.device();
+
+	serial_num = 0;
+
+	for (inet = 0; inet < cluster_ctx.clb_nlist.nets().size(); inet++) {
+
+		/* Global nets will have null trace_heads (never routed) so they *
+		 * are not included in the serial number calculation.            */
+
+		tptr = route_ctx.trace_head[inet];
+		while (tptr != NULL) {
+			inode = tptr->index;
+			serial_num += (inet + 1)
+					* (device_ctx.rr_nodes[inode].xlow() * (device_ctx.nx + 1) - device_ctx.rr_nodes[inode].yhigh());
+
+			serial_num -= device_ctx.rr_nodes[inode].ptc_num() * (inet + 1) * 10;
+
+			serial_num -= device_ctx.rr_nodes[inode].type() * (inet + 1) * 100;
+			serial_num %= 2000000000; /* Prevent overflow */
+			tptr = tptr->next;
+		}
+	}
+	vtr::printf_info("Serial number (magic cookie) for the routing is: %d\n", serial_num);
+}
+
+void try_graph(int width_fac, t_router_opts router_opts,
+		t_det_routing_arch *det_routing_arch, t_segment_inf * segment_inf,
+		t_chan_width_dist chan_width_dist,
+		t_direct_inf *directs, int num_directs) {
+
+    auto& device_ctx = g_vpr_ctx.mutable_device();
+
+	t_graph_type graph_type;
+	if (router_opts.route_type == GLOBAL) {
+		graph_type = GRAPH_GLOBAL;
+	} else {
+		graph_type = (det_routing_arch->directionality == BI_DIRECTIONAL ?
+						GRAPH_BIDIR : GRAPH_UNIDIR);
+	}
+
+	/* Set the channel widths */
+	init_chan(width_fac, chan_width_dist);
+
+	/* Free any old routing graph, if one exists. */
+	free_rr_graph();
+
+	clock_t begin = clock();
+
+	/* Set up the routing resource graph defined by this FPGA architecture. */
+	int warning_count;
+	create_rr_graph(graph_type, device_ctx.num_block_types, device_ctx.block_types, device_ctx.nx, device_ctx.ny, device_ctx.grid,
+			&device_ctx.chan_width, det_routing_arch->switch_block_type,
+			det_routing_arch->Fs, det_routing_arch->switchblocks,
+			det_routing_arch->num_segment,
+			device_ctx.num_arch_switches, segment_inf,
+			det_routing_arch->global_route_switch,
+			det_routing_arch->delayless_switch,
+			det_routing_arch->wire_to_arch_ipin_switch,
+			router_opts.base_cost_type, 
+			router_opts.trim_empty_channels,
+			router_opts.trim_obs_channels,
+			directs, num_directs,
+			det_routing_arch->dump_rr_structs_file,
+			&det_routing_arch->wire_to_rr_ipin_switch,
+			&device_ctx.num_rr_switches,
+			&warning_count,
+                        router_opts.write_rr_graph_name.c_str(),
+                        router_opts.read_rr_graph_name.c_str(), false);
+
+	clock_t end = clock();
+
+	vtr::printf_info("Build rr_graph took %g seconds.\n", (float)(end - begin) / CLOCKS_PER_SEC);
+}
+
+bool try_route(int width_fac, t_router_opts router_opts,
+		t_det_routing_arch *det_routing_arch, t_segment_inf * segment_inf,
+		float **net_delay,
+#ifdef ENABLE_CLASSIC_VPR_STA
+        t_slack * slacks,
+        const t_timing_inf& timing_inf,
+#endif
+        std::shared_ptr<SetupHoldTimingInfo> timing_info,
+		t_chan_width_dist chan_width_dist, t_clb_opins_used& clb_opins_used_locally,
+		t_direct_inf *directs, int num_directs,
+        ScreenUpdatePriority first_iteration_priority) {
+
+	/* Attempts a routing via an iterated maze router algorithm.  Width_fac *
+	 * specifies the relative width of the channels, while the members of   *
+	 * router_opts determine the value of the costs assigned to routing     *
+	 * resource node, etc.  det_routing_arch describes the detailed routing *
+	 * architecture (connection and switch boxes) of the FPGA; it is used   *
+	 * only if a DETAILED routing has been selected.                        */
+
+    auto& device_ctx = g_vpr_ctx.mutable_device();
+    auto& cluster_ctx = g_vpr_ctx.clustering();
+
+	t_graph_type graph_type;
+	if (router_opts.route_type == GLOBAL) {
+		graph_type = GRAPH_GLOBAL;
+	} else {
+		graph_type = (det_routing_arch->directionality == BI_DIRECTIONAL ?
+						GRAPH_BIDIR : GRAPH_UNIDIR);
+	}
+
+	/* Set the channel widths */
+	init_chan(width_fac, chan_width_dist);
+
+	/* Free any old routing graph, if one exists. */
+	free_rr_graph();
+
+	clock_t begin = clock();
+
+	/* Set up the routing resource graph defined by this FPGA architecture. */
+	int warning_count;
+        
+	create_rr_graph(graph_type, device_ctx.num_block_types, device_ctx.block_types, device_ctx.nx, device_ctx.ny, device_ctx.grid,
+			&device_ctx.chan_width, det_routing_arch->switch_block_type,
+			det_routing_arch->Fs, det_routing_arch->switchblocks,
+			det_routing_arch->num_segment,
+			device_ctx.num_arch_switches, segment_inf,
+			det_routing_arch->global_route_switch,
+			det_routing_arch->delayless_switch,
+			det_routing_arch->wire_to_arch_ipin_switch, 
+			router_opts.base_cost_type, 
+			router_opts.trim_empty_channels,
+			router_opts.trim_obs_channels,
+			directs, num_directs,
+			det_routing_arch->dump_rr_structs_file,
+			&det_routing_arch->wire_to_rr_ipin_switch,
+			&device_ctx.num_rr_switches,
+			&warning_count, 
+                        router_opts.write_rr_graph_name.c_str(),
+                        router_opts.read_rr_graph_name.c_str(), false);
+
+	clock_t end = clock();
+
+	vtr::printf_info("Build rr_graph took %g seconds.\n", (float)(end - begin) / CLOCKS_PER_SEC);
+
+    //Initialize drawing, now that we have an RR graph
+    init_draw_coords(width_fac);
+
+	bool success = true;
+
+	/* Allocate and load additional rr_graph information needed only by the router. */
+	alloc_and_load_rr_node_route_structs();
+
+	init_route_structs(router_opts.bb_factor);
+
+    if (cluster_ctx.clbs_nlist.net.empty()) {
+        vtr::printf_warning(__FILE__, __LINE__, "No nets to route\n");
+    }
+
+	if (router_opts.router_algorithm == BREADTH_FIRST) {
+		vtr::printf_info("Confirming router algorithm: BREADTH_FIRST.\n");
+		success = try_breadth_first_route(router_opts, clb_opins_used_locally);
+	} else { /* TIMING_DRIVEN route */
+		vtr::printf_info("Confirming router algorithm: TIMING_DRIVEN.\n");
+
+        IntraLbPbPinLookup intra_lb_pb_pin_lookup(device_ctx.block_types, device_ctx.num_block_types);
+
+
+		success = try_timing_driven_route(router_opts, net_delay, 
+            intra_lb_pb_pin_lookup,
+            timing_info,
+#ifdef ENABLE_CLASSIC_VPR_STA
+            slacks,
+            timing_inf,
+#endif
+			clb_opins_used_locally,
+            first_iteration_priority
+            );
+
+		profiling::time_on_fanout_analysis();
+
+	}
+
+	free_rr_node_route_structs();
+
+	return (success);
+}
+
+bool feasible_routing(void) {
+
+	/* This routine checks to see if this is a resource-feasible routing.      *
+	 * That is, are all rr_node capacity limitations respected?  It assumes    *
+	 * that the occupancy arrays are up to date when it is called.             */
+
+    auto& device_ctx = g_vpr_ctx.device();
+    auto& route_ctx = g_vpr_ctx.routing();
+
+	for (int inode = 0; inode < device_ctx.num_rr_nodes; inode++) {
+		if (route_ctx.rr_node_state[inode].occ() > device_ctx.rr_nodes[inode].capacity()) {
+			return (false);
+		}
+	}
+
+	return (true);
+}
+
+void pathfinder_update_path_cost(t_trace *route_segment_start,
+		int add_or_sub, float pres_fac) {
+
+	/* This routine updates the occupancy and pres_cost of the rr_nodes that are *
+	 * affected by the portion of the routing of one net that starts at          *
+	 * route_segment_start.  If route_segment_start is route_ctx.trace_head[inet], the     *
+	 * cost of all the nodes in the routing of net inet are updated.  If         *
+	 * add_or_sub is -1 the net (or net portion) is ripped up, if it is 1 the    *
+	 * net is added to the routing.  The size of pres_fac determines how severly *
+	 * oversubscribed rr_nodes are penalized.                                    */
+
+	t_trace *tptr;
+
+	tptr = route_segment_start;
+	if (tptr == NULL) /* No routing yet. */
+		return;
+
+    auto& device_ctx = g_vpr_ctx.device();
+
+	for (;;) {
+		pathfinder_update_single_node_cost(tptr->index, add_or_sub, pres_fac);
+
+		if (device_ctx.rr_nodes[tptr->index].type() == SINK) {
+			tptr = tptr->next; /* Skip next segment. */
+			if (tptr == NULL)
+				break;
+		}
+
+		tptr = tptr->next;
+
+	} /* End while loop -- did an entire traceback. */
+}
+
+void pathfinder_update_single_node_cost(int inode, int add_or_sub, float pres_fac) {
+
+	/* Updates pathfinder's congestion cost by either adding or removing the 
+	 * usage of a resource node. pres_cost is Pn in the Pathfinder paper.
+	 * pres_cost is set according to the overuse that would result from having
+	 * ONE MORE net use this routing node.     */
+
+    auto& route_ctx = g_vpr_ctx.mutable_routing();
+    auto& device_ctx = g_vpr_ctx.device();
+    
+	int occ = route_ctx.rr_node_state[inode].occ() + add_or_sub;
+	route_ctx.rr_node_state[inode].set_occ(occ);
+	// can't have negative occupancy
+	VTR_ASSERT(occ >= 0);
+
+	int	capacity = device_ctx.rr_nodes[inode].capacity();
+	if (occ < capacity) {
+		route_ctx.rr_node_route_inf[inode].pres_cost = 1.0;
+	} else {
+		route_ctx.rr_node_route_inf[inode].pres_cost = 1.0 + (occ + 1 - capacity) * pres_fac;
+	}
+}
+void pathfinder_update_cost(float pres_fac, float acc_fac) {
+
+	/* This routine recomputes the pres_cost and acc_cost of each routing        *
+	 * resource for the pathfinder algorithm after all nets have been routed.    *
+	 * It updates the accumulated cost to by adding in the number of extra       *
+	 * signals sharing a resource right now (i.e. after each complete iteration) *
+	 * times acc_fac.  It also updates pres_cost, since pres_fac may have        *
+	 * changed.  THIS ROUTINE ASSUMES THE OCCUPANCY VALUES IN RR_NODE ARE UP TO  *
+	 * DATE.                                                                     */
+
+	int inode, occ, capacity;
+    auto& device_ctx = g_vpr_ctx.device();
+    auto& route_ctx = g_vpr_ctx.mutable_routing();
+
+	for (inode = 0; inode < device_ctx.num_rr_nodes; inode++) {
+		occ = route_ctx.rr_node_state[inode].occ();
+		capacity = device_ctx.rr_nodes[inode].capacity();
+
+		if (occ > capacity) {
+			route_ctx.rr_node_route_inf[inode].acc_cost += (occ - capacity) * acc_fac;
+                        route_ctx.rr_node_route_inf[inode].pres_cost = 1.0 + (occ + 1 - capacity) * pres_fac;
+		}
+
+		/* If occ == capacity, we don't need to increase acc_cost, but a change    *
+		 * in pres_fac could have made it necessary to recompute the cost anyway.  */
+
+		else if (occ == capacity) {
+			route_ctx.rr_node_route_inf[inode].pres_cost = 1.0 + pres_fac;
+		}
+	}
+}
+
+void init_route_structs(int bb_factor) {
+
+	/* Call this before you route any nets.  It frees any old traceback and   *
+	 * sets the list of rr_nodes touched to empty.                            */
+
+    auto& cluster_ctx = g_vpr_ctx.clustering();
+
+	for (unsigned int i = 0; i < cluster_ctx.clb_nlist.nets().size(); i++)
+		free_traceback(i);
+
+	load_route_bb(bb_factor);
+
+	/* Check that things that should have been emptied after the last routing *
+	 * really were.                                                           */
+
+	if (rr_modified_head != NULL) {
+		vpr_throw(VPR_ERROR_ROUTE, __FILE__, __LINE__, 
+			"in init_route_structs. List of modified rr nodes is not empty.\n");
+	}
+
+	if (heap_tail != 1) {
+		vpr_throw(VPR_ERROR_ROUTE, __FILE__, __LINE__, 
+			"in init_route_structs. Heap is not empty.\n");
+	}
+}
+
+t_trace *
+update_traceback(t_heap *hptr, int inet) {
+
+	/* This routine adds the most recently finished wire segment to the         *
+	 * traceback linked list.  The first connection starts with the net SOURCE  *
+	 * and begins at the structure pointed to by route_ctx.trace_head[inet]. Each         *
+	 * connection ends with a SINK.  After each SINK, the next connection       *
+	 * begins (if the net has more than 2 pins).  The first element after the   *
+	 * SINK gives the routing node on a previous piece of the routing, which is *
+	 * the link from the existing net to this new piece of the net.             *
+	 * In each traceback I start at the end of a path and trace back through    *
+	 * its predecessors to the beginning.  I have stored information on the     *
+	 * predecesser of each node to make traceback easy -- this sacrificies some *
+	 * memory for easier code maintenance.  This routine returns a pointer to   *
+	 * the first "new" node in the traceback (node not previously in trace).    */
+
+	t_trace *tptr, *prevptr, *temptail, *ret_ptr;
+	int inode;
+	short iedge;
+
+	t_rr_type rr_type;
+
+    auto& device_ctx = g_vpr_ctx.device();
+    auto& route_ctx = g_vpr_ctx.routing();
+
+	// hptr points to the end of a connection
+	inode = hptr->index;
+       
+	rr_type = device_ctx.rr_nodes[inode].type();
+	if (rr_type != SINK) {
+		vpr_throw(VPR_ERROR_ROUTE, __FILE__, __LINE__, 
+			"in update_traceback. Expected type = SINK (%d).\n"
+			"\tGot type = %d while tracing back net %d.\n", SINK, rr_type, inet);
+	}
+
+	tptr = alloc_trace_data(); /* SINK on the end of the connection */
+	tptr->index = inode;
+	tptr->iswitch = OPEN;
+	tptr->next = NULL;
+	temptail = tptr; /* This will become the new tail at the end */
+	/* of the routine.                          */
+
+	/* Now do it's predecessor. */
+
+	inode = hptr->u.prev_node;
+	iedge = hptr->prev_edge;
+
+	while (inode != NO_PREVIOUS) {
+		prevptr = alloc_trace_data();
+		prevptr->index = inode;
+		prevptr->iswitch = device_ctx.rr_nodes[inode].edge_switch(iedge);
+		prevptr->next = tptr;
+		tptr = prevptr;
+
+		iedge = route_ctx.rr_node_route_inf[inode].prev_edge;
+		inode = route_ctx.rr_node_route_inf[inode].prev_node;
+	}
+
+	if (route_ctx.trace_tail[inet] != NULL) {
+		route_ctx.trace_tail[inet]->next = tptr; /* Traceback ends with tptr */
+		ret_ptr = tptr->next; /* First new segment.       */
+	} else { /* This was the first "chunk" of the net's routing */
+		route_ctx.trace_head[inet] = tptr;
+		ret_ptr = tptr; /* Whole traceback is new. */
+	}
+
+	route_ctx.trace_tail[inet] = temptail;
+	return (ret_ptr);
+}
+
+void reset_path_costs(void) {
+
+	/* The routine sets the path_cost to HUGE_POSITIVE_FLOAT for all channel segments   *
+	 * touched by previous routing phases.                                     */
+
+	t_linked_f_pointer *mod_ptr;
+
+	int num_mod_ptrs;
+
+	/* The traversal method below is slightly painful to make it faster. */
+
+	if (rr_modified_head != NULL) {
+		mod_ptr = rr_modified_head;
+
+		num_mod_ptrs = 1;
+
+		while (mod_ptr->next != NULL) {
+			*(mod_ptr->fptr) = HUGE_POSITIVE_FLOAT;
+			mod_ptr = mod_ptr->next;
+			num_mod_ptrs++;
+		}
+		*(mod_ptr->fptr) = HUGE_POSITIVE_FLOAT; /* Do last one. */
+
+		/* Reset the modified list and put all the elements back in the free   *
+		 * list.                                                               */
+
+		mod_ptr->next = linked_f_pointer_free_head;
+		linked_f_pointer_free_head = rr_modified_head;
+		rr_modified_head = NULL;
+
+		num_linked_f_pointer_allocated -= num_mod_ptrs;
+	}
+}
+
+float get_rr_cong_cost(int inode) {
+
+	/* Returns the *congestion* cost of using this rr_node. */
+
+	short cost_index;
+	float cost;
+
+    auto& device_ctx = g_vpr_ctx.device();
+    auto& route_ctx = g_vpr_ctx.routing();
+
+	cost_index = device_ctx.rr_nodes[inode].cost_index();
+	cost = device_ctx.rr_indexed_data[cost_index].base_cost
+			* route_ctx.rr_node_route_inf[inode].acc_cost
+			* route_ctx.rr_node_route_inf[inode].pres_cost;
+	return (cost);
+}
+
+void mark_ends(int inet) {
+
+	/* Mark all the SINKs of this net as targets by setting their target flags  *
+	 * to the number of times the net must connect to each SINK.  Note that     *
+	 * this number can occasionally be greater than 1 -- think of connecting   *
+	 * the same net to two inputs of an and-gate (and-gate inputs are logically *
+	 * equivalent, so both will connect to the same SINK).                      */
+
+	unsigned int ipin;
+	int inode;
+
+    auto& cluster_ctx = g_vpr_ctx.clustering();
+    auto& route_ctx = g_vpr_ctx.mutable_routing();
+
+	for (ipin = 1; ipin < cluster_ctx.clbs_nlist.net[inet].pins.size(); ipin++) {
+		inode = route_ctx.net_rr_terminals[inet][ipin];
+		route_ctx.rr_node_route_inf[inode].target_flag++;
+	}
+}
+
+void mark_remaining_ends(const vector<int>& remaining_sinks) {
+	// like mark_ends, but only performs it for the remaining sinks of a net
+    auto& route_ctx = g_vpr_ctx.mutable_routing();
+	for (int sink_node : remaining_sinks)
+		++route_ctx.rr_node_route_inf[sink_node].target_flag;
+}
+
+void node_to_heap(int inode, float total_cost, int prev_node, int prev_edge,
+		float backward_path_cost, float R_upstream) {
+
+	/* Puts an rr_node on the heap, if the new cost given is lower than the     *
+	 * current path_cost to this channel segment.  The index of its predecessor *
+	 * is stored to make traceback easy.  The index of the edge used to get     *
+	 * from its predecessor to it is also stored to make timing analysis, etc.  *
+	 * easy.  The backward_path_cost and R_upstream values are used only by the *
+	 * timing-driven router -- the breadth-first router ignores them.           */
+
+    auto& route_ctx = g_vpr_ctx.routing();
+
+	if (total_cost >= route_ctx.rr_node_route_inf[inode].path_cost)
+		return;
+
+	t_heap* hptr = alloc_heap_data();
+	hptr->index = inode;
+	hptr->cost = total_cost;
+	hptr->u.prev_node = prev_node;
+	hptr->prev_edge = prev_edge;
+	hptr->backward_path_cost = backward_path_cost;
+	hptr->R_upstream = R_upstream;
+	add_to_heap(hptr);
+}
+
+void free_traceback(int inet) {
+
+	/* Puts the entire traceback (old routing) for this net on the free list *
+	 * and sets the route_ctx.trace_head pointers etc. for the net to NULL.            */
+
+	t_trace *tptr, *tempptr;
+
+    auto& route_ctx = g_vpr_ctx.mutable_routing();
+
+	if(route_ctx.trace_head == NULL) {
+		return;
+	}
+
+	tptr = route_ctx.trace_head[inet];
+
+	while (tptr != NULL) {
+		tempptr = tptr->next;
+		free_trace_data(tptr);
+		tptr = tempptr;
+	}
+
+	route_ctx.trace_head[inet] = NULL;
+	route_ctx.trace_tail[inet] = NULL;
+}
+
+t_clb_opins_used alloc_route_structs(void) {
+
+	/* Allocates the data structures needed for routing.    */
+
+	alloc_route_static_structs();
+	t_clb_opins_used clb_opins_used_locally = alloc_and_load_clb_opins_used_locally();
+
+	return (clb_opins_used_locally);
+}
+
+void alloc_route_static_structs(void) {
+    auto& route_ctx = g_vpr_ctx.mutable_routing();
+    auto& cluster_ctx = g_vpr_ctx.clustering();
+    auto& device_ctx = g_vpr_ctx.device();
+
+	route_ctx.trace_head = (t_trace **) vtr::calloc(cluster_ctx.clb_nlist.nets().size(), sizeof(t_trace *));
+	route_ctx.trace_tail = (t_trace **) vtr::malloc(cluster_ctx.clb_nlist.nets().size() * sizeof(t_trace *));
+
+	heap_size = device_ctx.nx * device_ctx.ny;
+	heap = (t_heap **) vtr::malloc(heap_size * sizeof(t_heap *));
+	heap--; /* heap stores from [1..heap_size] */
+	heap_tail = 1;
+
+	route_ctx.route_bb = (t_bb *) vtr::malloc(cluster_ctx.clb_nlist.nets().size() * sizeof(t_bb));
+}
+
+t_trace ** alloc_saved_routing() {
+
+	/* Allocates data structures into which the key routing data can be saved,   *
+	 * allowing the routing to be recovered later (e.g. after a another routing  *
+	 * is attempted).                                                            */
+
+	t_trace **best_routing;
+
+    auto& cluster_ctx = g_vpr_ctx.clustering();
+
+	best_routing = (t_trace **) vtr::calloc(cluster_ctx.clb_nlist.nets().size(),
+			sizeof(t_trace *));
+
+	return (best_routing);
+}
+
+/* TODO: super hacky, jluu comment, I need to rethink this whole function, without it, logically equivalent output pins incorrectly use more pins than needed.  I force that CLB output pin uses at most one output pin  */
+static t_clb_opins_used alloc_and_load_clb_opins_used_locally(void) {
+
+	/* Allocates and loads the data needed to make the router reserve some CLB  *
+	 * output pins for connections made locally within a CLB (if the netlist    *
+	 * specifies that this is necessary).                                       */
+
+	t_clb_opins_used clb_opins_used_locally;
+	int iblk, clb_pin, iclass;
+	int class_low, class_high;
+	t_type_ptr type;
+
+    auto& cluster_ctx = g_vpr_ctx.clustering();
+    auto& device_ctx = g_vpr_ctx.device();
+
+	clb_opins_used_locally.resize((int) cluster_ctx.clb_nlist.blocks().size());
+
+	for (iblk = 0; iblk < (int) cluster_ctx.clb_nlist.blocks().size(); iblk++) {
+		type = cluster_ctx.clb_nlist.block_type((BlockId) iblk);
+		get_class_range_for_block(iblk, &class_low, &class_high);
+		clb_opins_used_locally[iblk].resize(type->num_class);
+
+		for (clb_pin = 0; clb_pin < type->num_pins; clb_pin++) {
+			// another hack to avoid I/Os, whole function needs a rethink
+			if(type == device_ctx.IO_TYPE) {
+				continue;
+			}
+		
+			if ((cluster_ctx.blocks[iblk].nets[clb_pin] != OPEN
+					&& cluster_ctx.clbs_nlist.net[cluster_ctx.blocks[iblk].nets[clb_pin]].num_sinks() == 0) || cluster_ctx.blocks[iblk].nets[clb_pin] == OPEN) {
+                                iclass = type->pin_class[clb_pin];
+				if(type->class_inf[iclass].type == DRIVER) {
+					/* Check to make sure class is in same range as that assigned to block */
+					VTR_ASSERT(iclass >= class_low && iclass <= class_high);
+					clb_opins_used_locally[iblk][iclass].emplace_back();
+				}
+			}
+		}
+	}
+
+	return (clb_opins_used_locally);
+}
+
+void free_trace_structs(void) {
+	/*the trace lists are only freed after use by the timing-driven placer */
+	/*Do not  free them after use by the router, since stats, and draw  */
+	/*routines use the trace values */
+	unsigned int i;
+
+    auto& cluster_ctx = g_vpr_ctx.clustering();
+    auto& route_ctx = g_vpr_ctx.mutable_routing();
+
+	for (i = 0; i < cluster_ctx.clb_nlist.nets().size(); i++)
+		free_traceback(i);
+
+	if(route_ctx.trace_head) {
+		free(route_ctx.trace_head);
+		free(route_ctx.trace_tail);
+	}
+	route_ctx.trace_head = NULL;
+	route_ctx.trace_tail = NULL;
+}
+
+void free_route_structs() {
+
+	/* Frees the temporary storage needed only during the routing.  The  *
+	 * final routing result is not freed.                                */
+    auto& route_ctx = g_vpr_ctx.mutable_routing();
+
+	if(heap != NULL) {
+        // coverity[offset_free : Intentional]
+		free(heap + 1);
+	}
+	if(route_ctx.route_bb != NULL) {
+		free(route_ctx.route_bb);
+	}
+
+	heap = NULL; /* Defensive coding:  crash hard if I use these. */
+	route_ctx.route_bb = NULL;
+
+	/*free the memory chunks that were used by heap and linked f pointer */
+	free_chunk_memory(&heap_ch);
+	free_chunk_memory(&linked_f_pointer_ch);
+	heap_free_head = NULL;
+	linked_f_pointer_free_head = NULL;
+}
+
+void free_saved_routing(t_trace **best_routing) {
+
+	/* Frees the data structures needed to save a routing.                     */
+	free(best_routing);
+}
+
+void alloc_and_load_rr_node_route_structs(void) {
+
+	/* Allocates some extra information about each rr_node that is used only   *
+	 * during routing.                                                         */
+
+	int inode;
+
+    auto& route_ctx = g_vpr_ctx.mutable_routing();
+
+	if (route_ctx.rr_node_route_inf != NULL) {
+		vpr_throw(VPR_ERROR_ROUTE, __FILE__, __LINE__, 
+			"in alloc_and_load_rr_node_route_structs: old rr_node_route_inf array exists.\n");
+	}
+
+    auto& device_ctx = g_vpr_ctx.device();
+
+	route_ctx.rr_node_route_inf = (t_rr_node_route_inf *) vtr::malloc(device_ctx.num_rr_nodes * sizeof(t_rr_node_route_inf));
+
+	for (inode = 0; inode < device_ctx.num_rr_nodes; inode++) {
+		route_ctx.rr_node_route_inf[inode].prev_node = NO_PREVIOUS;
+		route_ctx.rr_node_route_inf[inode].prev_edge = NO_PREVIOUS;
+		route_ctx.rr_node_route_inf[inode].pres_cost = 1.0;
+		route_ctx.rr_node_route_inf[inode].acc_cost = 1.0;
+		route_ctx.rr_node_route_inf[inode].path_cost = HUGE_POSITIVE_FLOAT;
+		route_ctx.rr_node_route_inf[inode].target_flag = 0;
+	}
+}
+
+void reset_rr_node_route_structs(void) {
+
+	/* Allocates some extra information about each rr_node that is used only   *
+	 * during routing.                                                         */
+
+	int inode;
+
+    auto& route_ctx = g_vpr_ctx.mutable_routing();
+
+	VTR_ASSERT(route_ctx.rr_node_route_inf != NULL);
+
+    auto& device_ctx = g_vpr_ctx.device();
+
+	for (inode = 0; inode < device_ctx.num_rr_nodes; inode++) {
+		route_ctx.rr_node_route_inf[inode].prev_node = NO_PREVIOUS;
+		route_ctx.rr_node_route_inf[inode].prev_edge = NO_PREVIOUS;
+		route_ctx.rr_node_route_inf[inode].pres_cost = 1.0;
+		route_ctx.rr_node_route_inf[inode].acc_cost = 1.0;
+		route_ctx.rr_node_route_inf[inode].path_cost = HUGE_POSITIVE_FLOAT;
+		route_ctx.rr_node_route_inf[inode].target_flag = 0;
+	}
+}
+
+void free_rr_node_route_structs(void) {
+
+	/* Frees the extra information about each rr_node that is needed only      *
+	 * during routing.                                                         */
+    auto& route_ctx = g_vpr_ctx.mutable_routing();
+
+	free(route_ctx.rr_node_route_inf);
+	route_ctx.rr_node_route_inf = NULL; /* Mark as free */
+}
+
+/* RESEARCH TODO: Bounding box heuristic needs to be redone for heterogeneous blocks */
+static void load_route_bb(int bb_factor) {
+
+	/* This routine loads the bounding box arrays used to limit the space  *
+	 * searched by the maze router when routing each net.  The search is   *
+	 * limited to channels contained with the net bounding box expanded    *
+	 * by bb_factor channels on each side.  For example, if bb_factor is   *
+	 * 0, the maze router must route each net within its bounding box.     *
+	 * If bb_factor = device_ctx.nx, the maze router will search every channel in     *
+	 * the FPGA if necessary.  The bounding boxes returned by this routine *
+	 * are different from the ones used by the placer in that they are     * 
+	 * clipped to lie within (0,0) and (device_ctx.nx+1,device_ctx.ny+1) rather than (1,1) and   *
+	 * (device_ctx.nx,device_ctx.ny).                                                            */
+
+	unsigned int k, inet;
+	int xmax, ymax, xmin, ymin, x, y;
+
+    auto& cluster_ctx = g_vpr_ctx.clustering();
+    auto& place_ctx = g_vpr_ctx.placement();
+    auto& device_ctx = g_vpr_ctx.device();
+    auto& route_ctx = g_vpr_ctx.mutable_routing();
+
+	for (inet = 0; inet < cluster_ctx.clb_nlist.nets().size(); inet++) {
+        int idriver_blk = cluster_ctx.clbs_nlist.net[inet].pins[0].block;
+        int idriver_blk_pin = cluster_ctx.clbs_nlist.net[inet].pins[0].block_pin;
+		x = place_ctx.block_locs[idriver_blk].x + cluster_ctx.clb_nlist.block_type((BlockId) idriver_blk)->pin_width[idriver_blk_pin];
+		y = place_ctx.block_locs[idriver_blk].y + cluster_ctx.clb_nlist.block_type((BlockId) idriver_blk)->pin_height[idriver_blk_pin];
+
+		xmin = x;
+		ymin = y;
+		xmax = x;
+		ymax = y;
+
+		for (k = 1; k < cluster_ctx.clbs_nlist.net[inet].pins.size(); k++) {
+            int isink_blk = cluster_ctx.clbs_nlist.net[inet].pins[k].block;
+            int isink_blk_pin = cluster_ctx.clbs_nlist.net[inet].pins[k].block_pin;
+			x = place_ctx.block_locs[isink_blk].x + cluster_ctx.clb_nlist.block_type((BlockId) isink_blk)->pin_width[isink_blk_pin];
+			y = place_ctx.block_locs[isink_blk].y + cluster_ctx.clb_nlist.block_type((BlockId) isink_blk)->pin_height[isink_blk_pin];
+
+			if (x < xmin) {
+				xmin = x;
+			} else if (x > xmax) {
+				xmax = x;
+			}
+
+			if (y < ymin) {
+				ymin = y;
+			} else if (y > ymax) {
+				ymax = y;
+			}
+		}
+
+		/* Want the channels on all 4 sides to be usuable, even if bb_factor = 0. */
+
+		xmin -= 1;
+		ymin -= 1;
+
+		/* Expand the net bounding box by bb_factor, then clip to the physical *
+		 * chip area.                                                          */
+
+		route_ctx.route_bb[inet].xmin = max(xmin - bb_factor, 0);
+		route_ctx.route_bb[inet].xmax = min(xmax + bb_factor, device_ctx.nx + 1);
+		route_ctx.route_bb[inet].ymin = max(ymin - bb_factor, 0);
+		route_ctx.route_bb[inet].ymax = min(ymax + bb_factor, device_ctx.ny + 1);
+	}
+}
+
+void add_to_mod_list(float *fptr) {
+
+	/* This routine adds the floating point pointer (fptr) into a  *
+	 * linked list that indicates all the pathcosts that have been *
+	 * modified thus far.                                          */
+
+	t_linked_f_pointer *mod_ptr;
+
+	mod_ptr = alloc_linked_f_pointer();
+
+	/* Add this element to the start of the modified list. */
+
+	mod_ptr->next = rr_modified_head;
+	mod_ptr->fptr = fptr;
+	rr_modified_head = mod_ptr;
+}
+namespace heap_ {
+	size_t parent(size_t i);
+	size_t left(size_t i);
+	size_t right(size_t i);
+	size_t size();
+	void expand_heap_if_full();
+
+	size_t parent(size_t i) {return i >> 1;}
+	// child indices of a heap
+	size_t left(size_t i) {return i << 1;}
+	size_t right(size_t i) {return (i << 1) + 1;}
+	size_t size() {return static_cast<size_t>(heap_tail - 1);}	// heap[0] is not valid element
+
+	// make a heap rooted at index i by **sifting down** in O(lgn) time
+	void sift_down(size_t hole) {
+		t_heap* head {heap[hole]};
+		size_t child {left(hole)};
+		while ((int)child < heap_tail) {
+			if ((int)child + 1 < heap_tail && heap[child + 1]->cost < heap[child]->cost)
+				++child;
+			if (heap[child]->cost < head->cost) {
+				heap[hole] = heap[child];
+				hole = child;
+				child = left(child);
+			}
+			else break;
+		}
+		heap[hole] = head;
+	}
+
+
+	// runs in O(n) time by sifting down; the least work is done on the most elements: 1 swap for bottom layer, 2 swap for 2nd, ... lgn swap for top
+	// 1*(n/2) + 2*(n/4) + 3*(n/8) + ... + lgn*1 = 2n (sum of i/2^i)
+	void build_heap() {
+		// second half of heap are leaves
+		for (size_t i = heap_tail >> 1; i != 0; --i)
+			sift_down(i);
+	}
+
+
+	// O(lgn) sifting up to maintain heap property after insertion (should sift down when building heap)
+	void sift_up(size_t leaf, t_heap* const node) {
+		while ((leaf > 1) && (node->cost < heap[parent(leaf)]->cost)) {
+			// sift hole up
+			heap[leaf] = heap[parent(leaf)];
+			leaf = parent(leaf);
+		}
+		heap[leaf] = node;
+	}
+
+
+	void expand_heap_if_full() {
+		if (heap_tail > heap_size) { /* Heap is full */
+			heap_size *= 2;
+			heap = (t_heap **) vtr::realloc((void *) (heap + 1),
+					heap_size * sizeof(t_heap *));
+			heap--; /* heap goes from [1..heap_size] */
+		}		
+	}
+
+	// adds an element to the back of heap and expand if necessary, but does not maintain heap property
+	void push_back(t_heap* const hptr) {
+		expand_heap_if_full();
+		heap[heap_tail] = hptr;
+		++heap_tail;
+	}
+
+
+	void push_back_node(int inode, float total_cost, int prev_node, int prev_edge,
+		float backward_path_cost, float R_upstream) {
+
+		/* Puts an rr_node on the heap with the same condition as node_to_heap,
+		   but do not fix heap property yet as that is more efficiently done from
+		   bottom up with build_heap    */
+	
+        auto& route_ctx = g_vpr_ctx.routing();
+		if (total_cost >= route_ctx.rr_node_route_inf[inode].path_cost)
+			return;
+
+		t_heap* hptr = alloc_heap_data();
+		hptr->index = inode;
+		hptr->cost = total_cost;
+		hptr->u.prev_node = prev_node;
+		hptr->prev_edge = prev_edge;
+		hptr->backward_path_cost = backward_path_cost;
+		hptr->R_upstream = R_upstream;
+		push_back(hptr);
+	}
+
+	bool is_valid() {
+		for (size_t i = 1; (int)i <= heap_tail >> 1; ++i) {
+			if ((int)left(i) < heap_tail && heap[left(i)]->cost < heap[i]->cost) return false;
+			if ((int)right(i) < heap_tail && heap[right(i)]->cost < heap[i]->cost) return false;
+		}
+		return true;
+	}
+	// extract every element and print it
+	void pop_heap() {
+		while (!is_empty_heap()) vtr::printf_info("%e ", get_heap_head()->cost);
+		vtr::printf_info("\n");
+	}
+	// print every element; not necessarily in order for minheap
+	void print_heap() {
+		for (int i = 1; i < heap_tail >> 1; ++i) vtr::printf_info("(%e %e %e) ", heap[i]->cost, heap[left(i)]->cost, heap[right(i)]->cost);
+		vtr::printf_info("\n");
+	}
+	// verify correctness of extract top by making a copy, sorting it, and iterating it at the same time as extraction
+	void verify_extract_top() {
+		constexpr float float_epsilon = 1e-20;
+		std::cout << "copying heap\n";
+		std::vector<t_heap*> heap_copy {heap + 1, heap + heap_tail};
+		// sort based on cost with cheapest first
+		VTR_ASSERT(heap_copy.size() == size());
+		std::sort(begin(heap_copy), end(heap_copy), 
+			[](const t_heap* a, const t_heap* b){
+			return a->cost < b->cost;
+		});
+		std::cout << "starting to compare top elements\n";
+		size_t i = 0;
+		while (!is_empty_heap()) {
+			while (heap_copy[i]->index == OPEN) ++i;	// skip the ones that won't be extracted
+			auto top = get_heap_head();
+			if (abs(top->cost - heap_copy[i]->cost) > float_epsilon)	
+				std::cout << "mismatch with sorted " << top << '(' << top->cost << ") " << heap_copy[i] << '(' << heap_copy[i]->cost << ")\n";
+			++i;
+		}
+		if (i != heap_copy.size()) std::cout << "did not finish extracting: " << i << " vs " << heap_copy.size() << std::endl;
+		else std::cout << "extract top working as intended\n";
+	}
+}
+// adds to heap and maintains heap quality
+static void add_to_heap(t_heap *hptr) {
+	heap_::expand_heap_if_full();
+	// start with undefined hole
+	++heap_tail;	
+	heap_::sift_up(heap_tail - 1, hptr);
+}
+
+/*WMF: peeking accessor :) */
+bool is_empty_heap(void) {
+	return (bool)(heap_tail == 1);
+}
+
+t_heap *
+get_heap_head(void) {
+
+	/* Returns a pointer to the smallest element on the heap, or NULL if the     *
+	 * heap is empty.  Invalid (index == OPEN) entries on the heap are never     *
+	 * returned -- they are just skipped over.                                   */
+
+	t_heap *cheapest;
+	size_t hole, child;
+
+	do {
+		if (heap_tail == 1) { /* Empty heap. */
+			vtr::printf_warning(__FILE__, __LINE__, "Empty heap occurred in get_heap_head.\n");
+			vtr::printf_warning(__FILE__, __LINE__, "Some blocks are impossible to connect in this architecture.\n");
+			return (NULL);
+		}
+
+		cheapest = heap[1]; 
+
+		hole = 1;
+		child = 2;
+		--heap_tail;
+		while ((int)child < heap_tail) {
+			if (heap[child + 1]->cost < heap[child]->cost)
+				++child;	// become right child
+			heap[hole] = heap[child];
+			hole = child;
+			child = heap_::left(child);
+		}
+		heap_::sift_up(hole, heap[heap_tail]);
+
+	} while (cheapest->index == OPEN); /* Get another one if invalid entry. */
+
+	return (cheapest);
+}
+
+void empty_heap(void) {
+
+	for (int i = 1; i < heap_tail; i++)
+		free_heap_data(heap[i]);
+
+	heap_tail = 1;
+}
+
+static t_heap *
+alloc_heap_data(void) {
+
+	t_heap *temp_ptr;
+
+	if (heap_free_head == NULL) { /* No elements on the free list */
+		heap_free_head = (t_heap *) vtr::chunk_malloc(sizeof(t_heap),&heap_ch);
+		heap_free_head->u.next = NULL;
+	}
+
+	temp_ptr = heap_free_head;
+	heap_free_head = heap_free_head->u.next;
+	num_heap_allocated++;
+	return (temp_ptr);
+}
+
+void free_heap_data(t_heap *hptr) {
+
+	hptr->u.next = heap_free_head;
+	heap_free_head = hptr;
+	num_heap_allocated--;
+}
+
+void invalidate_heap_entries(int sink_node, int ipin_node) {
+
+	/* Marks all the heap entries consisting of sink_node, where it was reached *
+	 * via ipin_node, as invalid (OPEN).  Used only by the breadth_first router *
+	 * and even then only in rare circumstances.                                */
+
+	for (int i = 1; i < heap_tail; i++) {
+		if (heap[i]->index == sink_node && heap[i]->u.prev_node == ipin_node)
+			heap[i]->index = OPEN; /* Invalid. */
+	}
+}
+
+t_trace *
+alloc_trace_data(void) {
+
+	t_trace *temp_ptr;
+
+	if (trace_free_head == NULL) { /* No elements on the free list */
+		trace_free_head = (t_trace *) vtr::chunk_malloc(sizeof(t_trace),&trace_ch);
+		trace_free_head->next = NULL;
+	}
+	temp_ptr = trace_free_head;
+	trace_free_head = trace_free_head->next;
+	num_trace_allocated++;
+	return (temp_ptr);
+}
+
+void free_trace_data(t_trace *tptr) {
+
+	/* Puts the traceback structure pointed to by tptr on the free list. */
+
+	tptr->next = trace_free_head;
+	trace_free_head = tptr;
+	num_trace_allocated--;
+}
+
+static t_linked_f_pointer *
+alloc_linked_f_pointer(void) {
+
+	/* This routine returns a linked list element with a float pointer as *
+	 * the node data.                                                     */
+
+	/*int i;*/
+	t_linked_f_pointer *temp_ptr;
+
+	if (linked_f_pointer_free_head == NULL) {
+		/* No elements on the free list */	
+	linked_f_pointer_free_head = (t_linked_f_pointer *) vtr::chunk_malloc(sizeof(t_linked_f_pointer),&linked_f_pointer_ch);
+	linked_f_pointer_free_head->next = NULL;
+	}
+
+	temp_ptr = linked_f_pointer_free_head;
+	linked_f_pointer_free_head = linked_f_pointer_free_head->next;
+
+	num_linked_f_pointer_allocated++;
+
+	return (temp_ptr);
+}
+
+void print_route(const char* placement_file, const char* route_file) {
+
+	/* Prints out the routing to file route_file.  */
+
+	unsigned int inet;
+	int inode, bnum, ilow, jlow, node_block_pin, iclass;
+	unsigned int ipin;
+	t_rr_type rr_type;
+	t_trace *tptr;
+	FILE *fp;
+
+	fp = fopen(route_file, "w");
+
+    auto& place_ctx = g_vpr_ctx.placement();
+    auto& device_ctx = g_vpr_ctx.device();
+    auto& cluster_ctx = g_vpr_ctx.clustering();
+    auto& route_ctx = g_vpr_ctx.mutable_routing();
+
+    fprintf(fp, "Placement_File: %s Placement_ID: %s\n", placement_file, place_ctx.placement_id.c_str());
+
+	fprintf(fp, "Array size: %d x %d logic blocks.\n", device_ctx.nx, device_ctx.ny);
+	fprintf(fp, "\nRouting:");
+	for (inet = 0; inet < cluster_ctx.clb_nlist.nets().size(); inet++) {
+		if (!cluster_ctx.clb_nlist.net_global((NetId)inet)) {
+			if (cluster_ctx.clbs_nlist.net[inet].num_sinks() == false) {
+				fprintf(fp, "\n\nNet %d (%s)\n\n", inet, cluster_ctx.clbs_nlist.net[inet].name);
+				fprintf(fp, "\n\nUsed in local cluster only, reserved one CLB pin\n\n");
+			} else {
+				fprintf(fp, "\n\nNet %d (%s)\n\n", inet, cluster_ctx.clbs_nlist.net[inet].name);
+				tptr = route_ctx.trace_head[inet];
+
+				while (tptr != NULL) {
+					inode = tptr->index;
+					rr_type = device_ctx.rr_nodes[inode].type();
+					ilow = device_ctx.rr_nodes[inode].xlow();
+					jlow = device_ctx.rr_nodes[inode].ylow();
+
+					fprintf(fp, "Node:\t%d\t%6s (%d,%d) ", inode, 
+							device_ctx.rr_nodes[inode].type_string(), ilow, jlow);
+
+					if ((ilow != device_ctx.rr_nodes[inode].xhigh())
+							|| (jlow != device_ctx.rr_nodes[inode].yhigh()))
+						fprintf(fp, "to (%d,%d) ", device_ctx.rr_nodes[inode].xhigh(),
+								device_ctx.rr_nodes[inode].yhigh());
+
+					switch (rr_type) {
+
+					case IPIN:
+					case OPIN:
+						if (device_ctx.grid[ilow][jlow].type == device_ctx.IO_TYPE) {
+							fprintf(fp, " Pad: ");
+						} else { /* IO Pad. */
+							fprintf(fp, " Pin: ");
+						}
+						break;
+
+					case CHANX:
+					case CHANY:
+						fprintf(fp, " Track: ");
+						break;
+
+					case SOURCE:
+					case SINK:
+						if (device_ctx.grid[ilow][jlow].type == device_ctx.IO_TYPE) {
+							fprintf(fp, " Pad: ");
+						} else { /* IO Pad. */
+							fprintf(fp, " Class: ");
+						}
+						break;
+
+					default:
+						vpr_throw(VPR_ERROR_ROUTE, __FILE__, __LINE__, 
+								  "in print_route: Unexpected traceback element type: %d (%s).\n", 
+								  rr_type, device_ctx.rr_nodes[inode].type_string());
+						break;
+					}
+
+					fprintf(fp, "%d  ", device_ctx.rr_nodes[inode].ptc_num());
+
+					if (device_ctx.grid[ilow][jlow].type != device_ctx.IO_TYPE && (rr_type == IPIN || rr_type == OPIN)) {
+						int pin_num = device_ctx.rr_nodes[inode].ptc_num();
+						int offset = device_ctx.grid[ilow][jlow].height_offset;
+						int iblock = place_ctx.grid_blocks[ilow][jlow - offset].blocks[0];
+						VTR_ASSERT(iblock != OPEN);
+						t_pb_graph_pin *pb_pin = get_pb_graph_node_pin_from_block_pin(iblock, pin_num);
+						t_pb_type *pb_type = pb_pin->parent_node->pb_type;
+						fprintf(fp, " %s.%s[%d] ", pb_type->name, pb_pin->port->name, pb_pin->pin_number);
+					}
+
+					/* Uncomment line below if you're debugging and want to see the switch types *
+					 * used in the routing.                                                      */
+					fprintf (fp, "Switch: %d", tptr->iswitch);    
+
+					fprintf(fp, "\n");
+
+					tptr = tptr->next;
+				}
+			}
+		}
+
+		else { /* Global net.  Never routed. */
+			fprintf(fp, "\n\nNet %d (%s): global net connecting:\n\n", inet,
+					cluster_ctx.clbs_nlist.net[inet].name);
+
+			for (ipin = 0; ipin < cluster_ctx.clbs_nlist.net[inet].pins.size(); ipin++) {
+				bnum = cluster_ctx.clbs_nlist.net[inet].pins[ipin].block;
+
+				node_block_pin = cluster_ctx.clbs_nlist.net[inet].pins[ipin].block_pin;
+				iclass = cluster_ctx.clb_nlist.block_type((BlockId) bnum)->pin_class[node_block_pin];
+
+				fprintf(fp, "Block %s (#%d) at (%d, %d), Pin class %d.\n",
+						cluster_ctx.clb_nlist.block_name((BlockId) bnum).c_str(), bnum, place_ctx.block_locs[bnum].x, place_ctx.block_locs[bnum].y,
+						iclass);
+			}
+		}
+	}
+
+	fclose(fp);
+
+	if (getEchoEnabled() && isEchoFileEnabled(E_ECHO_MEM)) {
+		fp = vtr::fopen(getEchoFileName(E_ECHO_MEM), "w");
+		fprintf(fp, "\nNum_heap_allocated: %d   Num_trace_allocated: %d\n",
+				num_heap_allocated, num_trace_allocated);
+		fprintf(fp, "Num_linked_f_pointer_allocated: %d\n",
+				num_linked_f_pointer_allocated);
+		fclose(fp);
+	}
+
+    //Save the digest of the route file
+    route_ctx.routing_id = vtr::secure_digest_file(route_file);
+
+}
+
+/* TODO: jluu: I now always enforce logically equivalent outputs to use at most one output pin, should rethink how to do this */
+void reserve_locally_used_opins(float pres_fac, float acc_fac, bool rip_up_local_opins,
+		t_clb_opins_used& clb_opins_used_locally) {
+
+	/* In the past, this function implicitly allowed LUT duplication when there are free LUTs. 
+	 This was especially important for logical equivalence; however, now that we have a very general
+	 logic cluster, it does not make sense to allow LUT duplication implicitly. we'll need to look into how we want to handle this case
+
+	 */
+
+	int iblk, num_local_opin, inode, from_node, iconn, num_edges, to_node;
+	int iclass, ipin;
+	float cost;
+	t_heap *heap_head_ptr;
+	t_type_ptr type;
+
+    auto& cluster_ctx = g_vpr_ctx.clustering();
+    auto& route_ctx = g_vpr_ctx.routing();
+    auto& device_ctx = g_vpr_ctx.device();
+
+	if (rip_up_local_opins) {
+		for (iblk = 0; iblk < (int) cluster_ctx.clb_nlist.blocks().size(); iblk++) {
+			type = cluster_ctx.clb_nlist.block_type((BlockId) iblk);
+			for (iclass = 0; iclass < type->num_class; iclass++) {
+				num_local_opin = clb_opins_used_locally[iblk][iclass].size();
+				/* Always 0 for pads and for RECEIVER (IPIN) classes */
+				for (ipin = 0; ipin < num_local_opin; ipin++) {
+					inode = clb_opins_used_locally[iblk][iclass][ipin];
+					adjust_one_rr_occ_and_apcost(inode, -1, pres_fac, acc_fac);
+				}
+			}
+		}
+	}
+
+	for (iblk = 0; iblk < (int) cluster_ctx.clb_nlist.blocks().size(); iblk++) {
+		type = cluster_ctx.clb_nlist.block_type((BlockId) iblk);
+		for (iclass = 0; iclass < type->num_class; iclass++) {
+			num_local_opin = clb_opins_used_locally[iblk][iclass].size();
+			/* Always 0 for pads and for RECEIVER (IPIN) classes */
+
+			if (num_local_opin != 0) { /* Have to reserve (use) some OPINs */
+				from_node = route_ctx.rr_blk_source[iblk][iclass];
+				num_edges = device_ctx.rr_nodes[from_node].num_edges();
+				for (iconn = 0; iconn < num_edges; iconn++) {
+					to_node = device_ctx.rr_nodes[from_node].edge_sink_node(iconn);
+					cost = get_rr_cong_cost(to_node);
+					node_to_heap(to_node, cost, OPEN, OPEN, 0., 0.);
+                                }
+
+				for (ipin = 0; ipin < num_local_opin; ipin++) {
+					heap_head_ptr = get_heap_head();
+					inode = heap_head_ptr->index;
+					adjust_one_rr_occ_and_apcost(inode, 1, pres_fac, acc_fac);
+					clb_opins_used_locally[iblk][iclass][ipin] = inode;
+					free_heap_data(heap_head_ptr);
+				}
+
+				empty_heap();
+			}
+		}
+	}
+}
+
+static void adjust_one_rr_occ_and_apcost(int inode, int add_or_sub,
+		float pres_fac, float acc_fac) {
+
+	/* Increments or decrements (depending on add_or_sub) the occupancy of    *
+	 * one rr_node, and adjusts the present cost of that node appropriately.  */
+
+	int occ, capacity;
+
+    auto& route_ctx = g_vpr_ctx.mutable_routing();
+    auto& device_ctx = g_vpr_ctx.device();
+
+	occ = route_ctx.rr_node_state[inode].occ() + add_or_sub;
+	capacity = device_ctx.rr_nodes[inode].capacity();
+	route_ctx.rr_node_state[inode].set_occ(occ);
+
+	if (occ < capacity) {
+		route_ctx.rr_node_route_inf[inode].pres_cost = 1.0;
+	} else {
+		route_ctx.rr_node_route_inf[inode].pres_cost = 1.0 + (occ + 1 - capacity) * pres_fac;
+		if (add_or_sub == 1) {
+			route_ctx.rr_node_route_inf[inode].acc_cost += (occ - capacity) * acc_fac;
+		}
+	}
+}
+
+void free_chunk_memory_trace(void) {
+	if (trace_ch.chunk_ptr_head != NULL) {
+		free_chunk_memory(&trace_ch);
+	}
+}
+
+
+// connection based overhaul (more specificity than nets)
+// utility and debugging functions -----------------------
+void print_traceback(int inet) {
+	// linearly print linked list
+    auto& route_ctx = g_vpr_ctx.routing();
+    auto& device_ctx = g_vpr_ctx.device();
+
+	vtr::printf_info("traceback %d: ", inet);
+	t_trace* head = route_ctx.trace_head[inet];
+	while (head) {
+		int inode {head->index};
+		if (device_ctx.rr_nodes[inode].type() == SINK) 
+			vtr::printf_info("%d(sink)(%d)->",inode, route_ctx.rr_node_state[inode].occ());
+		else 
+			vtr::printf_info("%d(%d)->",inode, route_ctx.rr_node_state[inode].occ());
+		head = head->next;
+	}
+	vtr::printf_info("\n");
+}