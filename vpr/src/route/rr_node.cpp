#include "rr_node.h"
#include "rr_graph_storage.h"
#include "globals.h"
#include "vpr_error.h"

/* Member function of "t_rr_node" used to retrieve a routing *
 * resource type string by its index, which is defined by           *
 * "t_rr_type type".												*/

const char* t_rr_node::type_string() const {
    // ESR API The contents of this function have been temporarily replaced
    // Once the RRGraphView API is complete, this function will be removed completely
    return rr_node_typename[g_vpr_ctx.device().rr_graph.node_type(id_)];
}

//Returns the max 'length' over the x or y direction
short t_rr_node::length() const {
    return std::max(
        storage_->node_yhigh(id_) - storage_->node_ylow(id_),
        storage_->node_xhigh(id_) - storage_->node_xlow(id_));
}

bool t_rr_node::edge_is_configurable(t_edge_size iedge) const {
    auto iswitch = edge_switch(iedge);

    auto& device_ctx = g_vpr_ctx.device();

    return device_ctx.rr_switch_inf[iswitch].configurable();
}

bool t_rr_node::validate() const {
    //Check internal assumptions about RR node are valid
    t_edge_size iedge = 0;
    for (auto edge : edges()) {
        if (edge < num_configurable_edges()) {
            if (!edge_is_configurable(edge)) {
                VPR_FATAL_ERROR(VPR_ERROR_ROUTE, "RR Node non-configurable edge found in configurable edge list");
            }
        } else {
            if (edge_is_configurable(edge)) {
                VPR_FATAL_ERROR(VPR_ERROR_ROUTE, "RR Node configurable edge found in non-configurable edge list");
            }
        }
        ++iedge;
    }

    if (iedge != num_edges()) {
        VPR_FATAL_ERROR(VPR_ERROR_ROUTE, "RR Node Edge iteration does not match edge size");
    }

    return true;
}

<<<<<<< HEAD
/*
 * Pass in two coordinate variables describing location of node.
 * They do not have to be in any particular order.
 */
void t_rr_node::set_coordinates(short x1, short y1, short x2, short y2) {
    storage_->set_node_coordinates(id_, x1, y1, x2, y2);
=======
void t_rr_node::set_type(t_rr_type new_type) {
    storage_->set_node_type(id_, new_type);
>>>>>>> 616b31f0
}

void t_rr_node::set_ptc_num(short new_ptc_num) {
    storage_->set_node_ptc_num(id_, new_ptc_num);
}

void t_rr_node::set_pin_num(short new_pin_num) {
    storage_->set_node_pin_num(id_, new_pin_num);
}

void t_rr_node::set_track_num(short new_track_num) {
    storage_->set_node_track_num(id_, new_track_num);
}

void t_rr_node::set_class_num(short new_class_num) {
    storage_->set_node_class_num(id_, new_class_num);
}

void t_rr_node::set_cost_index(size_t new_cost_index) {
    storage_->set_node_cost_index(id_, new_cost_index);
}

void t_rr_node::set_rc_index(short new_rc_index) {
    storage_->set_node_rc_index(id_, new_rc_index);
}

void t_rr_node::set_capacity(short new_capacity) {
    storage_->set_node_capacity(id_, new_capacity);
}

void t_rr_node::set_direction(Direction new_direction) {
    storage_->set_node_direction(id_, new_direction);
}

void t_rr_node::add_side(e_side new_side) {
    storage_->add_node_side(id_, new_side);
}<|MERGE_RESOLUTION|>--- conflicted
+++ resolved
@@ -51,19 +51,6 @@
     return true;
 }
 
-<<<<<<< HEAD
-/*
- * Pass in two coordinate variables describing location of node.
- * They do not have to be in any particular order.
- */
-void t_rr_node::set_coordinates(short x1, short y1, short x2, short y2) {
-    storage_->set_node_coordinates(id_, x1, y1, x2, y2);
-=======
-void t_rr_node::set_type(t_rr_type new_type) {
-    storage_->set_node_type(id_, new_type);
->>>>>>> 616b31f0
-}
-
 void t_rr_node::set_ptc_num(short new_ptc_num) {
     storage_->set_node_ptc_num(id_, new_ptc_num);
 }
