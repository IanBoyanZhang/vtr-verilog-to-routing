--- conflicted
+++ resolved
@@ -394,39 +394,6 @@
     REQUIRE(regions[3].get_region_rect() == int_r2r4);
 }
 
-<<<<<<< HEAD
-=======
-//Test the locked member function of the Region class
-TEST_CASE("RegionLocked", "[vpr]") {
-    Region r1;
-    bool is_r1_locked = false;
-
-    //set the region to a specific x, y, subtile location - region is locked
-    r1.set_region_rect(2, 3, 2, 3); //point (2,3) to point (2,3) - locking to specific x, y location
-    r1.set_sub_tile(3);             //locking down to subtile 3
-
-    is_r1_locked = r1.locked();
-
-    REQUIRE(is_r1_locked == true);
-
-    //do not set region to specific x, y location - region is not locked even if a subtile is specified
-    r1.set_region_rect(2, 3, 5, 6); //point (2,3) to point (5,6) - not locking to specific x, y location
-    r1.set_sub_tile(3);             //locking down to subtile 3
-
-    is_r1_locked = r1.locked();
-
-    REQUIRE(is_r1_locked == false);
-
-    //do not specify a subtile for the region - region is not locked even if it is set at specific x, y location
-    Region r2;
-    bool is_r2_locked = true;
-
-    r2.set_region_rect(2, 3, 2, 3);
-
-    is_r2_locked = r2.locked();
-
-    REQUIRE(is_r2_locked == false);
-}
 
 //Test calculation of macro constraints
 /* Checks that the PartitionRegion of a macro member is updated properly according
@@ -459,7 +426,7 @@
     REQUIRE(mac_rect.ymax() == 7);
 }
 
->>>>>>> 6e442d11
+
 static constexpr const char kArchFile[] = "test_read_arch_metadata.xml";
 
 // Test that place constraints are not changed during placement
