#include <cstring>
#include <vector>
#include <sstream>

#include "vtr_assert.h"
#include "vtr_util.h"
#include "vtr_random.h"
#include "vtr_log.h"
#include "vtr_memory.h"
#include "vtr_time.h"

#include "vpr_types.h"
#include "vpr_error.h"
#include "vpr_utils.h"

#include "globals.h"
#include "read_xml_arch_file.h"
#include "read_fpga_interchange_arch.h"
#include "SetupVPR.h"
#include "pb_type_graph.h"
#include "pack_types.h"
#include "lb_type_rr_graph.h"
#include "rr_graph_area.h"
#include "echo_arch.h"
#include "read_options.h"
#include "echo_files.h"
#include "clock_modeling.h"
#include "ShowSetup.h"

static void SetupNetlistOpts(const t_options& Options, t_netlist_opts& NetlistOpts);
static void SetupPackerOpts(const t_options& Options,
                            t_packer_opts* PackerOpts);
static void SetupPlacerOpts(const t_options& Options,
                            t_placer_opts* PlacerOpts);
static void SetupAnnealSched(const t_options& Options,
                             t_annealing_sched* AnnealSched);
static void SetupRouterOpts(const t_options& Options, t_router_opts* RouterOpts);
static void SetupNocOpts(const t_options& Options,
                         t_noc_opts* NocOpts);
static void SetupRoutingArch(const t_arch& Arch, t_det_routing_arch* RoutingArch);
static void SetupTiming(const t_options& Options, const bool TimingEnabled, t_timing_inf* Timing);
static void SetupSwitches(const t_arch& Arch,
                          t_det_routing_arch* RoutingArch,
                          const t_arch_switch_inf* ArchSwitches,
                          int NumArchSwitches);
static void SetupAnalysisOpts(const t_options& Options, t_analysis_opts& analysis_opts);
static void SetupPowerOpts(const t_options& Options, t_power_opts* power_opts, t_arch* Arch);
static int find_ipin_cblock_switch_index(const t_arch& Arch);

/**
 * @brief Sets VPR parameters and defaults.
 *
 * Does not do any error checking as this should have been done by
 * the various input checkers
 */
void SetupVPR(const t_options* Options,
              const bool TimingEnabled,
              const bool readArchFile,
              t_file_name_opts* FileNameOpts,
              t_arch* Arch,
              t_model** user_models,
              t_model** library_models,
              t_netlist_opts* NetlistOpts,
              t_packer_opts* PackerOpts,
              t_placer_opts* PlacerOpts,
              t_annealing_sched* AnnealSched,
              t_router_opts* RouterOpts,
              t_analysis_opts* AnalysisOpts,
              t_noc_opts* NocOpts,
              t_det_routing_arch* RoutingArch,
              std::vector<t_lb_type_rr_node>** PackerRRGraphs,
              std::vector<t_segment_inf>& Segments,
              t_timing_inf* Timing,
              bool* ShowGraphics,
              int* GraphPause,
              bool* SaveGraphics,
              std::string* GraphicsCommands,
              t_power_opts* PowerOpts,
              t_vpr_setup* vpr_setup) {
    using argparse::Provenance;

    auto& device_ctx = g_vpr_ctx.mutable_device();

    if (Options->CircuitName.value() == "") {
        VPR_FATAL_ERROR(VPR_ERROR_BLIF_F,
                        "No blif file found in arguments (did you specify an architecture file?)\n");
    }

    alloc_and_load_output_file_names(Options->CircuitName);

    //TODO: Move FileNameOpts setup into separate function
    FileNameOpts->CircuitName = Options->CircuitName;
    FileNameOpts->ArchFile = Options->ArchFile;
    FileNameOpts->CircuitFile = Options->CircuitFile;
    FileNameOpts->NetFile = Options->NetFile;
    FileNameOpts->PlaceFile = Options->PlaceFile;
    FileNameOpts->RouteFile = Options->RouteFile;
    FileNameOpts->ActFile = Options->ActFile;
    FileNameOpts->PowerFile = Options->PowerFile;
    FileNameOpts->CmosTechFile = Options->CmosTechFile;
    FileNameOpts->out_file_prefix = Options->out_file_prefix;
    FileNameOpts->read_vpr_constraints_file = Options->read_vpr_constraints_file;
    FileNameOpts->write_vpr_constraints_file = Options->write_vpr_constraints_file;
    FileNameOpts->write_block_usage = Options->write_block_usage;

    FileNameOpts->verify_file_digests = Options->verify_file_digests;

    SetupNetlistOpts(*Options, *NetlistOpts);
    SetupPlacerOpts(*Options, PlacerOpts);
    SetupAnnealSched(*Options, AnnealSched);
    SetupRouterOpts(*Options, RouterOpts);
    SetupAnalysisOpts(*Options, *AnalysisOpts);
    SetupPowerOpts(*Options, PowerOpts, Arch);
    SetupNocOpts(*Options, NocOpts);

    if (readArchFile == true) {
        vtr::ScopedStartFinishTimer t("Loading Architecture Description");
        switch (Options->arch_format) {
            case e_arch_format::VTR:
                XmlReadArch(Options->ArchFile.value().c_str(),
                            TimingEnabled,
                            Arch,
                            device_ctx.physical_tile_types,
                            device_ctx.logical_block_types);
                break;
            case e_arch_format::FPGAInterchange:
                VTR_LOG("Use FPGA Interchange device\n");
                FPGAInterchangeReadArch(Options->ArchFile.value().c_str(),
                                        TimingEnabled,
                                        Arch,
                                        device_ctx.physical_tile_types,
                                        device_ctx.logical_block_types);
                break;
            default:
                VPR_FATAL_ERROR(VPR_ERROR_ARCH, "Invalid architecture format!");
        }
    }
    VTR_LOG("\n");

    *user_models = Arch->models;
    *library_models = Arch->model_library;

    device_ctx.EMPTY_PHYSICAL_TILE_TYPE = nullptr;
    int num_inputs = 0;
    int num_outputs = 0;
    for (auto& type : device_ctx.physical_tile_types) {
        if (type.is_empty()) {
            VTR_ASSERT(device_ctx.EMPTY_PHYSICAL_TILE_TYPE == nullptr);
            VTR_ASSERT(type.num_pins == 0);
            device_ctx.EMPTY_PHYSICAL_TILE_TYPE = &type;
        }

        if (type.is_input_type) {
            num_inputs += 1;
        }

        if (type.is_output_type) {
            num_outputs += 1;
        }
    }

    device_ctx.EMPTY_LOGICAL_BLOCK_TYPE = nullptr;
    int max_equivalent_tiles = 0;
    for (const auto& type : device_ctx.logical_block_types) {
        if (type.is_empty()) {
            VTR_ASSERT(device_ctx.EMPTY_LOGICAL_BLOCK_TYPE == nullptr);
            VTR_ASSERT(type.pb_type == nullptr);
            device_ctx.EMPTY_LOGICAL_BLOCK_TYPE = &type;
        }

        max_equivalent_tiles = std::max(max_equivalent_tiles, (int)type.equivalent_tiles.size());
    }

    VTR_ASSERT(max_equivalent_tiles > 0);
    device_ctx.has_multiple_equivalent_tiles = max_equivalent_tiles > 1;

    VTR_ASSERT(device_ctx.EMPTY_PHYSICAL_TILE_TYPE != nullptr);
    VTR_ASSERT(device_ctx.EMPTY_LOGICAL_BLOCK_TYPE != nullptr);

    if (num_inputs == 0) {
        VPR_ERROR(VPR_ERROR_ARCH,
                  "Architecture contains no top-level block type containing '.input' models");
    }

    if (num_outputs == 0) {
        VPR_ERROR(VPR_ERROR_ARCH,
                  "Architecture contains no top-level block type containing '.output' models");
    }

    Segments = Arch->Segments;

    SetupSwitches(*Arch, RoutingArch, Arch->Switches, Arch->num_switches);
    SetupRoutingArch(*Arch, RoutingArch);
    SetupTiming(*Options, TimingEnabled, Timing);
    SetupPackerOpts(*Options, PackerOpts);
    RoutingArch->write_rr_graph_filename = Options->write_rr_graph_file;
    RoutingArch->read_rr_graph_filename = Options->read_rr_graph_file;

    //Setup the default flow, if no specific stages specified
    //do all
    if (!Options->do_packing
        && !Options->do_placement
        && !Options->do_routing
        && !Options->do_analysis) {
        //run all stages if none specified
        PackerOpts->doPacking = STAGE_DO;
        PlacerOpts->doPlacement = STAGE_DO;
        RouterOpts->doRouting = STAGE_DO;
        AnalysisOpts->doAnalysis = STAGE_AUTO; //Deferred until implementation status known
    } else {
        //We run all stages up to the specified stage
        //Note that by checking in reverse order (i.e. analysis to packing)
        //we ensure that earlier stages override the default 'LOAD' action
        //set by later stages

        if (Options->do_analysis) {
            PackerOpts->doPacking = STAGE_LOAD;
            PlacerOpts->doPlacement = STAGE_LOAD;
            RouterOpts->doRouting = STAGE_LOAD;
            AnalysisOpts->doAnalysis = STAGE_DO;
        }

        if (Options->do_routing) {
            PackerOpts->doPacking = STAGE_LOAD;
            PlacerOpts->doPlacement = STAGE_LOAD;
            RouterOpts->doRouting = STAGE_DO;
            AnalysisOpts->doAnalysis = ((Options->do_analysis) ? STAGE_DO : STAGE_AUTO); //Always run analysis after routing
        }

        if (Options->do_placement) {
            PackerOpts->doPacking = STAGE_LOAD;
            PlacerOpts->doPlacement = STAGE_DO;
        }

        if (Options->do_packing) {
            PackerOpts->doPacking = STAGE_DO;
        }
    }

    ShowSetup(*vpr_setup);

    /* init global variables */
    vtr::out_file_prefix = Options->out_file_prefix;

    /* Set seed for pseudo-random placement, default seed to 1 */
    PlacerOpts->seed = Options->Seed;
    vtr::srandom(PlacerOpts->seed);

    {
        vtr::ScopedStartFinishTimer t("Building complex block graph");
        alloc_and_load_all_pb_graphs(PowerOpts->do_power);
        *PackerRRGraphs = alloc_and_load_all_lb_type_rr_graph();
    }

    if ((Options->clock_modeling == ROUTED_CLOCK) || (Options->clock_modeling == DEDICATED_NETWORK)) {
        ClockModeling::treat_clock_pins_as_non_globals();
    }

    if (getEchoEnabled() && isEchoFileEnabled(E_ECHO_LB_TYPE_RR_GRAPH)) {
        echo_lb_type_rr_graphs(getEchoFileName(E_ECHO_LB_TYPE_RR_GRAPH), *PackerRRGraphs);
    }

    if (getEchoEnabled() && isEchoFileEnabled(E_ECHO_PB_GRAPH)) {
        echo_pb_graph(getEchoFileName(E_ECHO_PB_GRAPH));
    }

    *GraphPause = Options->GraphPause;

    *ShowGraphics = Options->show_graphics;

    *SaveGraphics = Options->save_graphics;
    *GraphicsCommands = Options->graphics_commands;

    if (getEchoEnabled() && isEchoFileEnabled(E_ECHO_ARCH)) {
        EchoArch(getEchoFileName(E_ECHO_ARCH), device_ctx.physical_tile_types, device_ctx.logical_block_types, Arch);
    }
}

static void SetupTiming(const t_options& Options, const bool TimingEnabled, t_timing_inf* Timing) {
    /* Don't do anything if they don't want timing */
    if (false == TimingEnabled) {
        Timing->timing_analysis_enabled = false;
        return;
    }

    Timing->timing_analysis_enabled = TimingEnabled;
    Timing->SDCFile = Options.SDCFile;
}

/**
 * @brief This loads up VPR's arch_switch_inf data by combining the switches
 *        from the arch file with the special switches that VPR needs.
 */
static void SetupSwitches(const t_arch& Arch,
                          t_det_routing_arch* RoutingArch,
                          const t_arch_switch_inf* ArchSwitches,
                          int NumArchSwitches) {
    auto& device_ctx = g_vpr_ctx.mutable_device();

    int switches_to_copy = NumArchSwitches;
    device_ctx.num_arch_switches = NumArchSwitches;

    RoutingArch->wire_to_arch_ipin_switch = find_ipin_cblock_switch_index(Arch);

    /* Depends on device_ctx.num_arch_switches */
    RoutingArch->delayless_switch = device_ctx.num_arch_switches++;

    /* Alloc the list now that we know the final num_arch_switches value */
    device_ctx.arch_switch_inf = new t_arch_switch_inf[device_ctx.num_arch_switches];
    for (int iswitch = 0; iswitch < switches_to_copy; iswitch++) {
        device_ctx.arch_switch_inf[iswitch] = ArchSwitches[iswitch];
    }

    /* Delayless switch for connecting sinks and sources with their pins. */
    device_ctx.arch_switch_inf[RoutingArch->delayless_switch].set_type(SwitchType::MUX);
    device_ctx.arch_switch_inf[RoutingArch->delayless_switch].name = vtr::strdup(VPR_DELAYLESS_SWITCH_NAME);
    device_ctx.arch_switch_inf[RoutingArch->delayless_switch].R = 0.;
    device_ctx.arch_switch_inf[RoutingArch->delayless_switch].Cin = 0.;
    device_ctx.arch_switch_inf[RoutingArch->delayless_switch].Cout = 0.;
    device_ctx.arch_switch_inf[RoutingArch->delayless_switch].set_Tdel(t_arch_switch_inf::UNDEFINED_FANIN, 0.);
    device_ctx.arch_switch_inf[RoutingArch->delayless_switch].power_buffer_type = POWER_BUFFER_TYPE_NONE;
    device_ctx.arch_switch_inf[RoutingArch->delayless_switch].mux_trans_size = 0.;
    device_ctx.arch_switch_inf[RoutingArch->delayless_switch].buf_size_type = BufferSize::ABSOLUTE;
    device_ctx.arch_switch_inf[RoutingArch->delayless_switch].buf_size = 0.;
    VTR_ASSERT_MSG(device_ctx.arch_switch_inf[RoutingArch->delayless_switch].buffered(), "Delayless switch expected to be buffered (isolating)");
    VTR_ASSERT_MSG(device_ctx.arch_switch_inf[RoutingArch->delayless_switch].configurable(), "Delayless switch expected to be configurable");

    RoutingArch->global_route_switch = RoutingArch->delayless_switch;

    //Warn about non-zero Cout values for the ipin switch, since these values have no effect.
    //VPR do not model the R/C's of block internal routing connectsion.
    //
    //Note that we don't warn about the R value as it may be used to size the buffer (if buf_size_type is AUTO)
    if (device_ctx.arch_switch_inf[RoutingArch->wire_to_arch_ipin_switch].Cout != 0.) {
        VTR_LOG_WARN("Non-zero switch output capacitance (%g) has no effect when switch '%s' is used for connection block inputs\n",
                     device_ctx.arch_switch_inf[RoutingArch->wire_to_arch_ipin_switch].Cout, Arch.ipin_cblock_switch_name.c_str());
    }
}

/**
 * @brief Sets up routing structures.
 *
 * Since checks are already done, this just copies values across
 */
static void SetupRoutingArch(const t_arch& Arch,
                             t_det_routing_arch* RoutingArch) {
    RoutingArch->switch_block_type = Arch.SBType;
    RoutingArch->R_minW_nmos = Arch.R_minW_nmos;
    RoutingArch->R_minW_pmos = Arch.R_minW_pmos;
    RoutingArch->Fs = Arch.Fs;
    RoutingArch->directionality = BI_DIRECTIONAL;
    if (Arch.Segments.size()) {
        RoutingArch->directionality = Arch.Segments[0].directionality;
    }

    /* copy over the switch block information */
    RoutingArch->switchblocks = Arch.switchblocks;
}

static void SetupRouterOpts(const t_options& Options, t_router_opts* RouterOpts) {
    RouterOpts->do_check_rr_graph = Options.check_rr_graph;
    RouterOpts->astar_fac = Options.astar_fac;
    RouterOpts->router_profiler_astar_fac = Options.router_profiler_astar_fac;
    RouterOpts->bb_factor = Options.bb_factor;
    RouterOpts->criticality_exp = Options.criticality_exp;
    RouterOpts->max_criticality = Options.max_criticality;
    RouterOpts->max_router_iterations = Options.max_router_iterations;
    RouterOpts->init_wirelength_abort_threshold = Options.router_init_wirelength_abort_threshold;
    RouterOpts->min_incremental_reroute_fanout = Options.min_incremental_reroute_fanout;
    RouterOpts->incr_reroute_delay_ripup = Options.incr_reroute_delay_ripup;
    RouterOpts->pres_fac_mult = Options.pres_fac_mult;
    RouterOpts->route_type = Options.RouteType;

    RouterOpts->full_stats = Options.full_stats;

    //TODO document these?
    RouterOpts->congestion_analysis = Options.full_stats;
    RouterOpts->fanout_analysis = Options.full_stats;
    RouterOpts->switch_usage_analysis = Options.full_stats;

    RouterOpts->verify_binary_search = Options.verify_binary_search;
    RouterOpts->router_algorithm = Options.RouterAlgorithm;
    RouterOpts->fixed_channel_width = Options.RouteChanWidth;
    RouterOpts->min_channel_width_hint = Options.min_route_chan_width_hint;
    RouterOpts->read_rr_edge_metadata = Options.read_rr_edge_metadata;
    RouterOpts->reorder_rr_graph_nodes_algorithm = Options.reorder_rr_graph_nodes_algorithm;
    RouterOpts->reorder_rr_graph_nodes_threshold = Options.reorder_rr_graph_nodes_threshold;
    RouterOpts->reorder_rr_graph_nodes_seed = Options.reorder_rr_graph_nodes_seed;

    RouterOpts->initial_pres_fac = Options.initial_pres_fac;
    RouterOpts->base_cost_type = Options.base_cost_type;
    RouterOpts->first_iter_pres_fac = Options.first_iter_pres_fac;
    RouterOpts->acc_fac = Options.acc_fac;
    RouterOpts->bend_cost = Options.bend_cost;
    if (Options.do_routing) {
        RouterOpts->doRouting = STAGE_DO;
    }
    RouterOpts->routing_failure_predictor = Options.routing_failure_predictor;
    RouterOpts->routing_budgets_algorithm = Options.routing_budgets_algorithm;
    RouterOpts->save_routing_per_iteration = Options.save_routing_per_iteration;
    RouterOpts->congested_routing_iteration_threshold_frac = Options.congested_routing_iteration_threshold_frac;
    RouterOpts->route_bb_update = Options.route_bb_update;
    RouterOpts->clock_modeling = Options.clock_modeling;
    RouterOpts->two_stage_clock_routing = Options.two_stage_clock_routing;
    RouterOpts->high_fanout_threshold = Options.router_high_fanout_threshold;
    RouterOpts->high_fanout_max_slope = Options.router_high_fanout_max_slope;
    RouterOpts->router_debug_net = Options.router_debug_net;
    RouterOpts->router_debug_sink_rr = Options.router_debug_sink_rr;
    RouterOpts->router_debug_iteration = Options.router_debug_iteration;
    RouterOpts->lookahead_type = Options.router_lookahead_type;
    RouterOpts->max_convergence_count = Options.router_max_convergence_count;
    RouterOpts->reconvergence_cpd_threshold = Options.router_reconvergence_cpd_threshold;
    RouterOpts->initial_timing = Options.router_initial_timing;
    RouterOpts->update_lower_bound_delays = Options.router_update_lower_bound_delays;
    RouterOpts->first_iteration_timing_report_file = Options.router_first_iteration_timing_report_file;
    RouterOpts->strict_checks = Options.strict_checks;

    RouterOpts->write_router_lookahead = Options.write_router_lookahead;
    RouterOpts->read_router_lookahead = Options.read_router_lookahead;

    RouterOpts->router_heap = Options.router_heap;
    RouterOpts->exit_after_first_routing_iteration = Options.exit_after_first_routing_iteration;

    RouterOpts->check_route = Options.check_route;
    RouterOpts->timing_update_type = Options.timing_update_type;

    RouterOpts->max_logged_overused_rr_nodes = Options.max_logged_overused_rr_nodes;
    RouterOpts->generate_rr_node_overuse_report = Options.generate_rr_node_overuse_report;
}

static void SetupAnnealSched(const t_options& Options,
                             t_annealing_sched* AnnealSched) {
    AnnealSched->alpha_t = Options.PlaceAlphaT;
    if (AnnealSched->alpha_t >= 1 || AnnealSched->alpha_t <= 0) {
        VPR_FATAL_ERROR(VPR_ERROR_OTHER, "alpha_t must be between 0 and 1 exclusive.\n");
    }

    AnnealSched->exit_t = Options.PlaceExitT;
    if (AnnealSched->exit_t <= 0) {
        VPR_FATAL_ERROR(VPR_ERROR_OTHER, "exit_t must be greater than 0.\n");
    }

    AnnealSched->init_t = Options.PlaceInitT;
    if (AnnealSched->init_t <= 0) {
        VPR_FATAL_ERROR(VPR_ERROR_OTHER, "init_t must be greater than 0.\n");
    }

    if (AnnealSched->init_t < AnnealSched->exit_t) {
        VPR_FATAL_ERROR(VPR_ERROR_OTHER, "init_t must be greater or equal to than exit_t.\n");
    }

    AnnealSched->inner_num = Options.PlaceInnerNum;
    if (AnnealSched->inner_num <= 0) {
        VPR_FATAL_ERROR(VPR_ERROR_OTHER, "inner_num must be greater than 0.\n");
    }

    AnnealSched->alpha_min = Options.PlaceAlphaMin;
    if (AnnealSched->alpha_min >= 1 || AnnealSched->alpha_min <= 0) {
        VPR_FATAL_ERROR(VPR_ERROR_OTHER, "alpha_min must be between 0 and 1 exclusive.\n");
    }

    AnnealSched->alpha_max = Options.PlaceAlphaMax;
    if (AnnealSched->alpha_max >= 1 || AnnealSched->alpha_max <= AnnealSched->alpha_min) {
        VPR_FATAL_ERROR(VPR_ERROR_OTHER, "alpha_max must be between alpha_min and 1 exclusive.\n");
    }

    AnnealSched->alpha_decay = Options.PlaceAlphaDecay;
    if (AnnealSched->alpha_decay >= 1 || AnnealSched->alpha_decay <= 0) {
        VPR_FATAL_ERROR(VPR_ERROR_OTHER, "alpha_decay must be between 0 and 1 exclusive.\n");
    }

    AnnealSched->success_min = Options.PlaceSuccessMin;
    if (AnnealSched->success_min >= 1 || AnnealSched->success_min <= 0) {
        VPR_FATAL_ERROR(VPR_ERROR_OTHER, "success_min must be between 0 and 1 exclusive.\n");
    }

    AnnealSched->success_target = Options.PlaceSuccessTarget;
    if (AnnealSched->success_target >= 1 || AnnealSched->success_target <= 0) {
        VPR_FATAL_ERROR(VPR_ERROR_OTHER, "success_target must be between 0 and 1 exclusive.\n");
    }

    AnnealSched->type = Options.anneal_sched_type;
}

/**
 * @brief Sets up the s_packer_opts structure baesd on users inputs and
 *        on the architecture specified.
 *
 * Error checking, such as checking for conflicting params is assumed
 * to be done beforehand
 */
void SetupPackerOpts(const t_options& Options,
                     t_packer_opts* PackerOpts) {
    PackerOpts->output_file = Options.NetFile;

    PackerOpts->circuit_file_name = Options.CircuitFile;

    if (Options.do_packing) {
        PackerOpts->doPacking = STAGE_DO;
    }

    //TODO: document?
    PackerOpts->global_clocks = true;       /* DEFAULT */
    PackerOpts->hill_climbing_flag = false; /* DEFAULT */

    PackerOpts->allow_unrelated_clustering = Options.allow_unrelated_clustering;
    PackerOpts->connection_driven = Options.connection_driven_clustering;
    PackerOpts->timing_driven = Options.timing_driven_clustering;
    PackerOpts->cluster_seed_type = Options.cluster_seed_type;
    PackerOpts->alpha = Options.alpha_clustering;
    PackerOpts->beta = Options.beta_clustering;
    PackerOpts->pack_verbosity = Options.pack_verbosity;
    PackerOpts->enable_pin_feasibility_filter = Options.enable_clustering_pin_feasibility_filter;
    PackerOpts->balance_block_type_utilization = Options.balance_block_type_utilization;
    PackerOpts->target_external_pin_util = Options.target_external_pin_util;
    PackerOpts->target_device_utilization = Options.target_device_utilization;
    PackerOpts->prioritize_transitive_connectivity = Options.pack_prioritize_transitive_connectivity;
    PackerOpts->high_fanout_threshold = Options.pack_high_fanout_threshold;
    PackerOpts->transitive_fanout_threshold = Options.pack_transitive_fanout_threshold;
    PackerOpts->feasible_block_array_size = Options.pack_feasible_block_array_size;
    PackerOpts->use_attraction_groups = Options.use_attraction_groups;

    //TODO: document?
    PackerOpts->inter_cluster_net_delay = 1.0; /* DEFAULT */
    PackerOpts->auto_compute_inter_cluster_net_delay = true;
    PackerOpts->packer_algorithm = PACK_GREEDY; /* DEFAULT */

    PackerOpts->device_layout = Options.device_layout;

    PackerOpts->timing_update_type = Options.timing_update_type;
}

static void SetupNetlistOpts(const t_options& Options, t_netlist_opts& NetlistOpts) {
    NetlistOpts.const_gen_inference = Options.const_gen_inference;
    NetlistOpts.absorb_buffer_luts = Options.absorb_buffer_luts;
    NetlistOpts.sweep_dangling_primary_ios = Options.sweep_dangling_primary_ios;
    NetlistOpts.sweep_dangling_nets = Options.sweep_dangling_nets;
    NetlistOpts.sweep_dangling_blocks = Options.sweep_dangling_blocks;
    NetlistOpts.sweep_constant_primary_outputs = Options.sweep_constant_primary_outputs;
    NetlistOpts.netlist_verbosity = Options.netlist_verbosity;
}

/**
 * @brief Sets up the s_placer_opts structure based on users input.
 *
 * Error checking, such as checking for conflicting params
 * is assumed to be done beforehand
 */
static void SetupPlacerOpts(const t_options& Options, t_placer_opts* PlacerOpts) {
    if (Options.do_placement) {
        PlacerOpts->doPlacement = STAGE_DO;
    }

    PlacerOpts->inner_loop_recompute_divider = Options.inner_loop_recompute_divider;
    PlacerOpts->quench_recompute_divider = Options.quench_recompute_divider;

    //TODO: document?
    PlacerOpts->place_cost_exp = 1;

    PlacerOpts->td_place_exp_first = Options.place_exp_first;

    PlacerOpts->td_place_exp_last = Options.place_exp_last;

    PlacerOpts->place_algorithm = Options.PlaceAlgorithm;
    PlacerOpts->place_quench_algorithm = Options.PlaceQuenchAlgorithm;

    PlacerOpts->constraints_file = Options.constraints_file;

    PlacerOpts->pad_loc_type = Options.pad_loc_type;

    PlacerOpts->place_chan_width = Options.PlaceChanWidth;

    PlacerOpts->recompute_crit_iter = Options.RecomputeCritIter;

    PlacerOpts->timing_tradeoff = Options.PlaceTimingTradeoff;

    /* Depends on PlacerOpts->place_algorithm */
    PlacerOpts->delay_offset = Options.place_delay_offset;
    PlacerOpts->delay_ramp_delta_threshold = Options.place_delay_ramp_delta_threshold;
    PlacerOpts->delay_ramp_slope = Options.place_delay_ramp_slope;
    PlacerOpts->tsu_rel_margin = Options.place_tsu_rel_margin;
    PlacerOpts->tsu_abs_margin = Options.place_tsu_abs_margin;
    PlacerOpts->delay_model_type = Options.place_delay_model;
    PlacerOpts->delay_model_reducer = Options.place_delay_model_reducer;

    //TODO: document?
    PlacerOpts->place_freq = PLACE_ONCE; /* DEFAULT */

    PlacerOpts->post_place_timing_report_file = Options.post_place_timing_report_file;

    PlacerOpts->rlim_escape_fraction = Options.place_rlim_escape_fraction;
    PlacerOpts->move_stats_file = Options.place_move_stats_file;
    PlacerOpts->placement_saves_per_temperature = Options.placement_saves_per_temperature;
    PlacerOpts->place_delta_delay_matrix_calculation_method = Options.place_delta_delay_matrix_calculation_method;

    PlacerOpts->strict_checks = Options.strict_checks;

    PlacerOpts->write_placement_delay_lookup = Options.write_placement_delay_lookup;
    PlacerOpts->read_placement_delay_lookup = Options.read_placement_delay_lookup;

    PlacerOpts->allowed_tiles_for_delay_model = Options.allowed_tiles_for_delay_model;

    PlacerOpts->effort_scaling = Options.place_effort_scaling;
    PlacerOpts->timing_update_type = Options.timing_update_type;
    PlacerOpts->enable_analytic_placer = Options.enable_analytic_placer;
    PlacerOpts->place_static_move_prob = Options.place_static_move_prob;
    PlacerOpts->place_static_notiming_move_prob = Options.place_static_notiming_move_prob;
    PlacerOpts->place_high_fanout_net = Options.place_high_fanout_net;
    PlacerOpts->RL_agent_placement = Options.RL_agent_placement;
    PlacerOpts->place_agent_multistate = Options.place_agent_multistate;
    PlacerOpts->place_checkpointing = Options.place_checkpointing;
    PlacerOpts->place_agent_epsilon = Options.place_agent_epsilon;
    PlacerOpts->place_agent_gamma = Options.place_agent_gamma;
    PlacerOpts->place_dm_rlim = Options.place_dm_rlim;
    PlacerOpts->place_reward_fun = Options.place_reward_fun;
    PlacerOpts->place_crit_limit = Options.place_crit_limit;
    PlacerOpts->place_agent_algorithm = Options.place_agent_algorithm;
    PlacerOpts->place_constraint_expand = Options.place_constraint_expand;
    PlacerOpts->place_constraint_subtile = Options.place_constraint_subtile;
    PlacerOpts->floorplan_num_horizontal_partitions = Options.floorplan_num_horizontal_partitions;
    PlacerOpts->floorplan_num_vertical_partitions = Options.floorplan_num_vertical_partitions;
}

static void SetupAnalysisOpts(const t_options& Options, t_analysis_opts& analysis_opts) {
    if (Options.do_analysis) {
        analysis_opts.doAnalysis = STAGE_DO;
    }

    analysis_opts.gen_post_synthesis_netlist = Options.Generate_Post_Synthesis_Netlist;
    analysis_opts.gen_post_implementation_merged_netlist = Options.Generate_Post_Implementation_Merged_Netlist;

    analysis_opts.timing_report_npaths = Options.timing_report_npaths;
    analysis_opts.timing_report_detail = Options.timing_report_detail;
    analysis_opts.timing_report_skew = Options.timing_report_skew;
    analysis_opts.echo_dot_timing_graph_node = Options.echo_dot_timing_graph_node;

    analysis_opts.post_synth_netlist_unconn_input_handling = Options.post_synth_netlist_unconn_input_handling;
    analysis_opts.post_synth_netlist_unconn_output_handling = Options.post_synth_netlist_unconn_output_handling;

    analysis_opts.timing_update_type = Options.timing_update_type;
    analysis_opts.write_timing_summary = Options.write_timing_summary;
}

static void SetupPowerOpts(const t_options& Options, t_power_opts* power_opts, t_arch* Arch) {
    auto& device_ctx = g_vpr_ctx.mutable_device();

    power_opts->do_power = Options.do_power;

    if (power_opts->do_power) {
        if (!Arch->power)
            Arch->power = (t_power_arch*)vtr::malloc(sizeof(t_power_arch));
        if (!Arch->clocks)
            Arch->clocks = (t_clock_arch*)vtr::malloc(sizeof(t_clock_arch));
        device_ctx.clock_arch = Arch->clocks;
    } else {
        Arch->power = nullptr;
        Arch->clocks = nullptr;
        device_ctx.clock_arch = nullptr;
    }
}

/*
 * Go through all the NoC options supplied by the user and store them internally.
 */
static void SetupNocOpts(const t_options& Options, t_noc_opts* NocOpts) {
    // assign the noc specific options from the command line
    NocOpts->noc = Options.noc;
<<<<<<< HEAD
=======
    NocOpts->noc_flows_file = Options.noc_flows_file;
>>>>>>> a153da5b

    return;
}

static int find_ipin_cblock_switch_index(const t_arch& Arch) {
    int ipin_cblock_switch_index = UNDEFINED;
    for (int i = 0; i < Arch.num_switches; ++i) {
        if (Arch.Switches[i].name == Arch.ipin_cblock_switch_name) {
            if (ipin_cblock_switch_index != UNDEFINED) {
                VPR_FATAL_ERROR(VPR_ERROR_ARCH, "Found duplicate switches named '%s'\n", Arch.ipin_cblock_switch_name.c_str());
            } else {
                ipin_cblock_switch_index = i;
            }
        }
    }

    if (ipin_cblock_switch_index == UNDEFINED) {
        VPR_FATAL_ERROR(VPR_ERROR_ARCH, "Failed to find connection block input pin switch named '%s'\n", Arch.ipin_cblock_switch_name.c_str());
    }
    return ipin_cblock_switch_index;
}<|MERGE_RESOLUTION|>--- conflicted
+++ resolved
@@ -665,10 +665,7 @@
 static void SetupNocOpts(const t_options& Options, t_noc_opts* NocOpts) {
     // assign the noc specific options from the command line
     NocOpts->noc = Options.noc;
-<<<<<<< HEAD
-=======
     NocOpts->noc_flows_file = Options.noc_flows_file;
->>>>>>> a153da5b
 
     return;
 }
