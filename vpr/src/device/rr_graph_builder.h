--- conflicted
+++ resolved
@@ -136,7 +136,6 @@
         return node_storage_.count_rr_switches(num_arch_switches, arch_switch_inf, arch_switch_fanins);
     }
 
-<<<<<<< HEAD
     /** @brief This function reserve storage for RR nodes. */
     inline void reserve_nodes(size_t size) {
         node_storage_.reserve(size);
@@ -147,7 +146,6 @@
         node_storage_.resize(size);
     }
 
-=======
     /** @brief Init per node fan-in data.  Should only be called after all edges have
      * been allocated.
      * @note
@@ -156,7 +154,7 @@
     inline void init_fan_in() {
         node_storage_.init_fan_in();
     }
->>>>>>> a72f6e39
+
     /* -- Internal data storage -- */
   private:
     /* TODO: When the refactoring effort finishes, 
