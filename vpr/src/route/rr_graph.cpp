#include <cstdio>
#include <cstring>
#include <cmath>
#include <ctime>
#include <algorithm>
#include <vector>
#include "vtr_assert.h"

#include "vtr_util.h"
#include "vtr_memory.h"
#include "vtr_math.h"
#include "vtr_log.h"
#include "vtr_time.h"

#include "vpr_types.h"
#include "vpr_utils.h"
#include "vpr_error.h"

#include "globals.h"
#include "rr_graph_util.h"
#include "rr_graph.h"
#include "rr_graph_area.h"
#include "rr_graph2.h"
#include "rr_graph_sbox.h"
#include "rr_graph_timing_params.h"
#include "rr_graph_indexed_data.h"
#include "check_rr_graph.h"
#include "read_xml_arch_file.h"
#include "echo_files.h"
#include "cb_metrics.h"
#include "build_switchblocks.h"
#include "rr_graph_writer.h"
#include "rr_graph_reader.h"
#include "router_lookahead_map.h"
#include "rr_graph_clock.h"
#include "edge_groups.h"

#include "rr_types.h"

//#define VERBOSE

struct t_mux {
    int size;
    t_mux* next;
};

struct t_mux_size_distribution {
    int mux_count;
    int max_index;
    int* distr;
    t_mux_size_distribution* next;
};

struct t_clb_to_clb_directs {
    t_physical_tile_type_ptr from_clb_type;
    int from_clb_pin_start_index;
    int from_clb_pin_end_index;
    t_physical_tile_type_ptr to_clb_type;
    int to_clb_pin_start_index;
    int to_clb_pin_end_index;
    int switch_index; //The switch type used by this direct connection
};

struct t_pin_loc {
    int pin_index;
    int width_offset;
    int height_offset;
    e_side side;
};

/******************* Variables local to this module. ***********************/

/********************* Subroutines local to this module. *******************/
void print_rr_graph_stats();

bool channel_widths_unchanged(const t_chan_width& current, const t_chan_width& proposed);

static vtr::NdMatrix<std::vector<int>, 4> alloc_and_load_pin_to_track_map(const e_pin_type pin_type,
                                                                          const vtr::Matrix<int>& Fc,
                                                                          const t_physical_tile_type_ptr Type,
                                                                          const std::vector<bool>& perturb_switch_pattern,
                                                                          const e_directionality directionality,
                                                                          const int num_seg_types,
                                                                          const int* sets_per_seg_type);

static vtr::NdMatrix<int, 5> alloc_and_load_pin_to_seg_type(const e_pin_type pin_type,
                                                            const int seg_type_tracks,
                                                            const int Fc,
                                                            const t_physical_tile_type_ptr Type,
                                                            const bool perturb_switch_pattern,
                                                            const e_directionality directionality);

static void advance_to_next_block_side(t_physical_tile_type_ptr Type, int& width_offset, int& height_offset, e_side& side);

static vtr::NdMatrix<std::vector<int>, 4> alloc_and_load_track_to_pin_lookup(vtr::NdMatrix<std::vector<int>, 4> pin_to_track_map,
                                                                             const vtr::Matrix<int>& Fc,
                                                                             const int width,
                                                                             const int height,
                                                                             const int num_pins,
                                                                             const int max_chan_width,
                                                                             const int num_seg_types);

static void build_bidir_rr_opins(RRGraphBuilder& rr_graph_builder,
                                 const int i,
                                 const int j,
                                 const e_side side,
                                 const t_rr_graph_storage& rr_nodes,
                                 const t_pin_to_track_lookup& opin_to_track_map,
                                 const std::vector<vtr::Matrix<int>>& Fc_out,
                                 t_rr_edge_info_set& created_rr_edges,
                                 const t_chan_details& chan_details_x,
                                 const t_chan_details& chan_details_y,
                                 const DeviceGrid& grid,
                                 const t_direct_inf* directs,
                                 const int num_directs,
                                 const t_clb_to_clb_directs* clb_to_clb_directs,
                                 const int num_seg_types);

static void build_unidir_rr_opins(RRGraphBuilder& rr_graph_builder,
                                  const int i,
                                  const int j,
                                  const e_side side,
                                  const DeviceGrid& grid,
                                  const std::vector<vtr::Matrix<int>>& Fc_out,
                                  const int max_chan_width,
                                  const t_chan_details& chan_details_x,
                                  const t_chan_details& chan_details_y,
                                  vtr::NdMatrix<int, 3>& Fc_xofs,
                                  vtr::NdMatrix<int, 3>& Fc_yofs,
                                  t_rr_edge_info_set& created_rr_edges,
                                  bool* Fc_clipped,
                                  const t_rr_graph_storage& rr_nodes,
                                  const t_direct_inf* directs,
                                  const int num_directs,
                                  const t_clb_to_clb_directs* clb_to_clb_directs,
                                  const int num_seg_types);

static int get_opin_direct_connections(RRGraphBuilder& rr_graph_builder,
                                       int x,
                                       int y,
                                       e_side side,
                                       int opin,
                                       RRNodeId from_rr_node,
                                       t_rr_edge_info_set& rr_edges_to_create,
                                       const t_rr_graph_storage& rr_nodes,
                                       const t_direct_inf* directs,
                                       const int num_directs,
                                       const t_clb_to_clb_directs* clb_to_clb_directs);

static std::function<void(t_chan_width*)> alloc_and_load_rr_graph(RRGraphBuilder& rr_graph_builder,
                                                                  t_rr_graph_storage& L_rr_node,
                                                                  const int num_seg_types,
                                                                  const t_chan_details& chan_details_x,
                                                                  const t_chan_details& chan_details_y,
                                                                  const t_track_to_pin_lookup& track_to_pin_lookup,
                                                                  const t_pin_to_track_lookup& opin_to_track_map,
                                                                  const vtr::NdMatrix<std::vector<int>, 3>& switch_block_conn,
                                                                  t_sb_connection_map* sb_conn_map,
                                                                  const DeviceGrid& grid,
                                                                  const int Fs,
                                                                  t_sblock_pattern& sblock_pattern,
                                                                  const std::vector<vtr::Matrix<int>>& Fc_out,
                                                                  vtr::NdMatrix<int, 3>& Fc_xofs,
                                                                  vtr::NdMatrix<int, 3>& Fc_yofs,
                                                                  const int max_chan_width,
                                                                  const t_chan_width& chan_width,
                                                                  const int wire_to_ipin_switch,
                                                                  const int delayless_switch,
                                                                  const enum e_directionality directionality,
                                                                  bool* Fc_clipped,
                                                                  const t_direct_inf* directs,
                                                                  const int num_directs,
                                                                  const t_clb_to_clb_directs* clb_to_clb_directs,
                                                                  bool is_global_graph,
                                                                  const enum e_clock_modeling clock_modeling);

static float pattern_fmod(float a, float b);
static void load_uniform_connection_block_pattern(vtr::NdMatrix<int, 5>& tracks_connected_to_pin,
                                                  const std::vector<t_pin_loc>& pin_locations,
                                                  const int x_chan_width,
                                                  const int y_chan_width,
                                                  const int Fc,
                                                  const enum e_directionality directionality);

static void load_perturbed_connection_block_pattern(vtr::NdMatrix<int, 5>& tracks_connected_to_pin,
                                                    const std::vector<t_pin_loc>& pin_locations,
                                                    const int x_chan_width,
                                                    const int y_chan_width,
                                                    const int Fc,
                                                    const enum e_directionality directionality);

static std::vector<bool> alloc_and_load_perturb_opins(const t_physical_tile_type_ptr type, const vtr::Matrix<int>& Fc_out, const int max_chan_width, const std::vector<t_segment_inf>& segment_inf);

#ifdef ENABLE_CHECK_ALL_TRACKS
static void check_all_tracks_reach_pins(t_logical_block_type_ptr type,
                                        int***** tracks_connected_to_pin,
                                        int max_chan_width,
                                        int Fc,
                                        enum e_pin_type ipin_or_opin);
#endif

static std::vector<std::vector<bool>> alloc_and_load_perturb_ipins(const int L_num_types,
                                                                   const int num_seg_types,
                                                                   const int* sets_per_seg_type,
                                                                   const std::vector<vtr::Matrix<int>>& Fc_in,
                                                                   const std::vector<vtr::Matrix<int>>& Fc_out,
                                                                   const enum e_directionality directionality);

static void build_rr_sinks_sources(RRGraphBuilder& rr_graph_builder,
                                   const int i,
                                   const int j,
                                   t_rr_graph_storage& L_rr_node,
                                   t_rr_edge_info_set& rr_edges_to_create,
                                   const int delayless_switch,
                                   const DeviceGrid& grid);

static void build_rr_chan(RRGraphBuilder& rr_graph_builder,
                          const int i,
                          const int j,
                          const t_rr_type chan_type,
                          const t_track_to_pin_lookup& track_to_pin_lookup,
                          t_sb_connection_map* sb_conn_map,
                          const vtr::NdMatrix<std::vector<int>, 3>& switch_block_conn,
                          const int cost_index_offset,
                          const int max_chan_width,
                          const DeviceGrid& grid,
                          const int tracks_per_chan,
                          t_sblock_pattern& sblock_pattern,
                          const int Fs_per_side,
                          const t_chan_details& chan_details_x,
                          const t_chan_details& chan_details_y,
                          t_rr_edge_info_set& created_rr_edges,
                          t_rr_graph_storage& L_rr_node,
                          const int wire_to_ipin_switch,
                          const enum e_directionality directionality);

void uniquify_edges(t_rr_edge_info_set& rr_edges_to_create);

void alloc_and_load_edges(t_rr_graph_storage& L_rr_node,
                          const t_rr_edge_info_set& rr_edges_to_create);

static void alloc_and_load_rr_switch_inf(const int num_arch_switches,
                                         const float R_minW_nmos,
                                         const float R_minW_pmos,
                                         const int wire_to_arch_ipin_switch,
                                         int* wire_to_rr_ipin_switch);

static void remap_rr_node_switch_indices(const t_arch_switch_fanin& switch_fanin);

static void load_rr_switch_inf(const int num_arch_switches, const float R_minW_nmos, const float R_minW_pmos, const t_arch_switch_fanin& switch_fanin);

static void alloc_rr_switch_inf(t_arch_switch_fanin& switch_fanin);

static void rr_graph_externals(const std::vector<t_segment_inf>& segment_inf,
                               int wire_to_rr_ipin_switch,
                               enum e_base_cost_type base_cost_type);

static t_clb_to_clb_directs* alloc_and_load_clb_to_clb_directs(const t_direct_inf* directs, const int num_directs, const int delayless_switch);

static void free_type_track_to_pin_map(t_track_to_pin_lookup& track_to_pin_map,
                                       const std::vector<t_physical_tile_type>& types,
                                       int max_chan_width);

static t_seg_details* alloc_and_load_global_route_seg_details(const int global_route_switch,
                                                              int* num_seg_details = nullptr);

static std::vector<vtr::Matrix<int>> alloc_and_load_actual_fc(const std::vector<t_physical_tile_type>& types,
                                                              const int max_pins,
                                                              const std::vector<t_segment_inf>& segment_inf,
                                                              const int* sets_per_seg_type,
                                                              const int max_chan_width,
                                                              const e_fc_type fc_type,
                                                              const enum e_directionality directionality,
                                                              bool* Fc_clipped);

static RRNodeId pick_best_direct_connect_target_rr_node(const t_rr_graph_storage& rr_nodes,
                                                        RRNodeId from_rr,
                                                        const std::vector<RRNodeId>& candidate_rr_nodes);

static void process_non_config_sets();

static void build_rr_graph(const t_graph_type graph_type,
                           const std::vector<t_physical_tile_type>& types,
                           const DeviceGrid& grid,
                           t_chan_width nodes_per_chan,
                           const enum e_switch_block_type sb_type,
                           const int Fs,
                           const std::vector<t_switchblock_inf> switchblocks,
                           const int num_arch_switches,
                           const std::vector<t_segment_inf>& segment_inf,
                           const int global_route_switch,
                           const int wire_to_arch_ipin_switch,
                           const int delayless_switch,
                           const float R_minW_nmos,
                           const float R_minW_pmos,
                           const enum e_base_cost_type base_cost_type,
                           const enum e_clock_modeling clock_modeling,
                           const t_direct_inf* directs,
                           const int num_directs,
                           int* wire_to_rr_ipin_switch,
                           int* Warnings);

/******************* Subroutine definitions *******************************/

void create_rr_graph(const t_graph_type graph_type,
                     const std::vector<t_physical_tile_type>& block_types,
                     const DeviceGrid& grid,
                     const t_chan_width nodes_per_chan,
                     const int num_arch_switches,
                     t_det_routing_arch* det_routing_arch,
                     const std::vector<t_segment_inf>& segment_inf,
                     const t_router_opts& router_opts,
                     const t_direct_inf* directs,
                     const int num_directs,
                     int* Warnings) {
    const auto& device_ctx = g_vpr_ctx.device();

    if (!det_routing_arch->read_rr_graph_filename.empty()) {
        if (device_ctx.read_rr_graph_filename != det_routing_arch->read_rr_graph_filename) {
            free_rr_graph();

            load_rr_file(graph_type,
                         grid,
                         segment_inf,
                         router_opts.base_cost_type,
                         &det_routing_arch->wire_to_rr_ipin_switch,
                         det_routing_arch->read_rr_graph_filename.c_str(),
                         router_opts.read_rr_edge_metadata,
                         router_opts.do_check_rr_graph);

            reorder_rr_graph_nodes(router_opts);
        }
    } else {
        if (channel_widths_unchanged(device_ctx.chan_width, nodes_per_chan) && !device_ctx.rr_nodes.empty()) {
            //No change in channel width, so skip re-building RR graph
            VTR_LOG("RR graph channel widths unchanged, skipping RR graph rebuild\n");
            return;
        }

        free_rr_graph();

        build_rr_graph(graph_type,
                       block_types,
                       grid,
                       nodes_per_chan,
                       det_routing_arch->switch_block_type,
                       det_routing_arch->Fs,
                       det_routing_arch->switchblocks,
                       num_arch_switches,
                       segment_inf,
                       det_routing_arch->global_route_switch,
                       det_routing_arch->wire_to_arch_ipin_switch,
                       det_routing_arch->delayless_switch,
                       det_routing_arch->R_minW_nmos,
                       det_routing_arch->R_minW_pmos,
                       router_opts.base_cost_type,
                       router_opts.clock_modeling,
                       directs, num_directs,
                       &det_routing_arch->wire_to_rr_ipin_switch,
                       Warnings);
        reorder_rr_graph_nodes(router_opts);
    }

    process_non_config_sets();

    verify_rr_node_indices(grid, device_ctx.rr_graph, device_ctx.rr_nodes);

    print_rr_graph_stats();

    //Write out rr graph file if needed
    if (!det_routing_arch->write_rr_graph_filename.empty()) {
        write_rr_graph(det_routing_arch->write_rr_graph_filename.c_str());
    }
}

void print_rr_graph_stats() {
    auto& device_ctx = g_vpr_ctx.device();

    size_t num_rr_edges = 0;
    for (auto& rr_node : device_ctx.rr_nodes) {
        num_rr_edges += rr_node.edges().size();
    }

    VTR_LOG("  RR Graph Nodes: %zu\n", device_ctx.rr_nodes.size());
    VTR_LOG("  RR Graph Edges: %zu\n", num_rr_edges);
}

bool channel_widths_unchanged(const t_chan_width& current, const t_chan_width& proposed) {
    if (current.max != proposed.max
        || current.x_max != proposed.x_max
        || current.y_max != proposed.y_max
        || current.x_min != proposed.x_min
        || current.y_min != proposed.y_min
        || current.x_list != proposed.x_list
        || current.y_list != proposed.y_list) {
        return false; //Different max/min or channel widths
    }

    return true; //Identical
}

static void build_rr_graph(const t_graph_type graph_type,
                           const std::vector<t_physical_tile_type>& types,
                           const DeviceGrid& grid,
                           t_chan_width nodes_per_chan,
                           const enum e_switch_block_type sb_type,
                           const int Fs,
                           const std::vector<t_switchblock_inf> switchblocks,
                           const int num_arch_switches,
                           const std::vector<t_segment_inf>& segment_inf,
                           const int global_route_switch,
                           const int wire_to_arch_ipin_switch,
                           const int delayless_switch,
                           const float R_minW_nmos,
                           const float R_minW_pmos,
                           const enum e_base_cost_type base_cost_type,
                           const enum e_clock_modeling clock_modeling,
                           const t_direct_inf* directs,
                           const int num_directs,
                           int* wire_to_rr_ipin_switch,
                           int* Warnings) {
    vtr::ScopedStartFinishTimer timer("Build routing resource graph");

    /* Reset warning flag */
    *Warnings = RR_GRAPH_NO_WARN;

    /* Decode the graph_type */
    bool is_global_graph = ((GRAPH_GLOBAL == graph_type) ? true : false);
    bool use_full_seg_groups = ((GRAPH_UNIDIR_TILEABLE == graph_type) ? true : false);
    enum e_directionality directionality = ((GRAPH_BIDIR == graph_type) ? BI_DIRECTIONAL : UNI_DIRECTIONAL);
    if (is_global_graph) {
        directionality = BI_DIRECTIONAL;
    }

    /* Global routing uses a single longwire track */
    int max_chan_width = (is_global_graph ? 1 : nodes_per_chan.max);
    VTR_ASSERT(max_chan_width > 0);

    auto& device_ctx = g_vpr_ctx.mutable_device();
    const auto& rr_graph = device_ctx.rr_graph;

    t_clb_to_clb_directs* clb_to_clb_directs = nullptr;
    if (num_directs > 0) {
        clb_to_clb_directs = alloc_and_load_clb_to_clb_directs(directs, num_directs, delayless_switch);
    }

    /* START SEG_DETAILS */
    device_ctx.rr_segments = segment_inf;
    int num_seg_details = 0;
    t_seg_details* seg_details = nullptr;

    if (is_global_graph) {
        /* Sets up a single unit length segment type for global routing. */
        seg_details = alloc_and_load_global_route_seg_details(global_route_switch, &num_seg_details);
    } else {
        /* Setup segments including distrubuting tracks and staggering.
         * If use_full_seg_groups is specified, max_chan_width may be
         * changed. Warning should be singled to caller if this happens. */
        size_t max_dim = std::max(grid.width(), grid.height()) - 2; //-2 for no perim channels

        seg_details = alloc_and_load_seg_details(&max_chan_width,
                                                 max_dim, segment_inf,
                                                 use_full_seg_groups, is_global_graph, directionality,
                                                 &num_seg_details);
        if (nodes_per_chan.max != max_chan_width) {
            nodes_per_chan.max = max_chan_width;
            *Warnings |= RR_GRAPH_WARN_CHAN_WIDTH_CHANGED;
        }

        //TODO: Fix
        //if (getEchoEnabled() && isEchoFileEnabled(E_ECHO_SEG_DETAILS)) {
        //dump_seg_details(seg_details, max_chan_width,
        //getEchoFileName(E_ECHO_SEG_DETAILS));
        //}
    }
    /* END SEG_DETAILS */

    /* START CHAN_DETAILS */
    t_chan_details chan_details_x;
    t_chan_details chan_details_y;

    alloc_and_load_chan_details(grid, &nodes_per_chan,
                                num_seg_details, seg_details,
                                chan_details_x, chan_details_y);

    if (getEchoEnabled() && isEchoFileEnabled(E_ECHO_CHAN_DETAILS)) {
        dump_chan_details(chan_details_x, chan_details_y, max_chan_width, grid,
                          getEchoFileName(E_ECHO_CHAN_DETAILS));
    }
    /* END CHAN_DETAILS */

    /* START FC */
    /* Determine the actual value of Fc */
    std::vector<vtr::Matrix<int>> Fc_in;  /* [0..device_ctx.num_block_types-1][0..num_pins-1][0..num_segments-1] */
    std::vector<vtr::Matrix<int>> Fc_out; /* [0..device_ctx.num_block_types-1][0..num_pins-1][0..num_segments-1] */

    /* get maximum number of pins across all blocks */
    int max_pins = types[0].num_pins;
    for (const auto& type : types) {
        if (is_empty_type(&type)) {
            continue;
        }

        if (type.num_pins > max_pins) {
            max_pins = type.num_pins;
        }
    }

    /* get the number of 'sets' for each segment type -- unidirectial architectures have two tracks in a set, bidirectional have one */
    int total_sets = max_chan_width;
    if (directionality == UNI_DIRECTIONAL) {
        VTR_ASSERT(max_chan_width % 2 == 0);
        total_sets /= 2;
    }
    auto sets_per_seg_type = get_seg_track_counts(total_sets, segment_inf, use_full_seg_groups);

    if (is_global_graph) {
        //All pins can connect during global routing
        auto ones = vtr::Matrix<int>({size_t(max_pins), segment_inf.size()}, 1);
        Fc_in = std::vector<vtr::Matrix<int>>(types.size(), ones);
        Fc_out = std::vector<vtr::Matrix<int>>(types.size(), ones);
    } else {
        bool Fc_clipped = false;
        Fc_in = alloc_and_load_actual_fc(types, max_pins, segment_inf, sets_per_seg_type.get(), max_chan_width,
                                         e_fc_type::IN, directionality, &Fc_clipped);
        if (Fc_clipped) {
            *Warnings |= RR_GRAPH_WARN_FC_CLIPPED;
        }
        Fc_clipped = false;
        Fc_out = alloc_and_load_actual_fc(types, max_pins, segment_inf, sets_per_seg_type.get(), max_chan_width,
                                          e_fc_type::OUT, directionality, &Fc_clipped);
        if (Fc_clipped) {
            *Warnings |= RR_GRAPH_WARN_FC_CLIPPED;
        }

        for (const auto& type : types) {
            int i = type.index;

            /* Skip "EMPTY" */
            if (is_empty_type(&type)) {
                continue;
            }

            for (int j = 0; j < type.num_pins; ++j) {
                for (size_t k = 0; k < segment_inf.size(); k++) {
#ifdef VERBOSE
                    VTR_LOG(
                        "Fc Actual Values: type = %s, pin = %d (%s), "
                        "seg = %d (%s), Fc_out = %d, Fc_in = %d.\n",
                        type.name,
                        j,
                        block_type_pin_index_to_name(&type, j).c_str(),
                        k,
                        segment_inf[k].name.c_str(),
                        Fc_out[i][j][k],
                        Fc_in[i][j][k]);
#endif /* VERBOSE */
                    VTR_ASSERT_MSG(Fc_out[i][j][k] == 0 || Fc_in[i][j][k] == 0,
                                   "Pins must be inputs or outputs (i.e. can not have both non-zero Fc_out and Fc_in)");
                }
            }
        }
    }

    auto perturb_ipins = alloc_and_load_perturb_ipins(types.size(), segment_inf.size(),
                                                      sets_per_seg_type.get(), Fc_in, Fc_out, directionality);
    /* END FC */

    /* Alloc node lookups, count nodes, alloc rr nodes */
    int num_rr_nodes = 0;

    alloc_and_load_rr_node_indices(device_ctx.rr_graph_builder,
                                   max_chan_width, grid,
                                   &num_rr_nodes, chan_details_x, chan_details_y);

    size_t expected_node_count = num_rr_nodes;
    if (clock_modeling == DEDICATED_NETWORK) {
        expected_node_count += ClockRRGraphBuilder::estimate_additional_nodes(grid);
        device_ctx.rr_nodes.reserve(expected_node_count);
    }
    device_ctx.rr_nodes.resize(num_rr_nodes);

    /* These are data structures used by the the unidir opin mapping. They are used
     * to spread connections evenly for each segment type among the available
     * wire start points */
    vtr::NdMatrix<int, 3> Fc_xofs({grid.height() - 1,
                                   grid.width() - 1,
                                   segment_inf.size()},
                                  0); //[0..grid.height()-2][0..grid.width()-2][0..num_seg_types-1]
    vtr::NdMatrix<int, 3> Fc_yofs({grid.width() - 1,
                                   grid.height() - 1,
                                   segment_inf.size()},
                                  0); //[0..grid.width()-2][0..grid.height()-2][0..num_seg_types-1]

    /* START SB LOOKUP */
    /* Alloc and load the switch block lookup */
    vtr::NdMatrix<std::vector<int>, 3> switch_block_conn;
    t_sblock_pattern unidir_sb_pattern;
    t_sb_connection_map* sb_conn_map = nullptr; //for custom switch blocks

    //We are careful to use a single seed each time build_rr_graph is called
    //to initialize the random number generator (RNG) which is (potentially)
    //used when creating custom switchblocks. This ensures that build_rr_graph()
    //is deterministic -- always producing the same RR graph.
    constexpr unsigned SWITCHPOINT_RNG_SEED = 1;
    vtr::RandState switchpoint_rand_state = SWITCHPOINT_RNG_SEED;

    if (is_global_graph) {
        switch_block_conn = alloc_and_load_switch_block_conn(1, SUBSET, 3);
    } else if (BI_DIRECTIONAL == directionality) {
        if (sb_type == CUSTOM) {
            sb_conn_map = alloc_and_load_switchblock_permutations(chan_details_x, chan_details_y,
                                                                  grid,
                                                                  switchblocks, &nodes_per_chan, directionality,
                                                                  switchpoint_rand_state);
        } else {
            switch_block_conn = alloc_and_load_switch_block_conn(max_chan_width, sb_type, Fs);
        }
    } else {
        VTR_ASSERT(UNI_DIRECTIONAL == directionality);

        if (sb_type == CUSTOM) {
            sb_conn_map = alloc_and_load_switchblock_permutations(chan_details_x, chan_details_y,
                                                                  grid,
                                                                  switchblocks, &nodes_per_chan, directionality,
                                                                  switchpoint_rand_state);
        } else {
            /* it looks like we get unbalanced muxing from this switch block code with Fs > 3 */
            VTR_ASSERT(Fs == 3);

            unidir_sb_pattern = alloc_sblock_pattern_lookup(grid, max_chan_width);
            for (size_t i = 0; i < grid.width() - 1; i++) {
                for (size_t j = 0; j < grid.height() - 1; j++) {
                    load_sblock_pattern_lookup(i, j, grid, &nodes_per_chan,
                                               chan_details_x, chan_details_y,
                                               Fs, sb_type, unidir_sb_pattern);
                }
            }

            if (getEchoEnabled() && isEchoFileEnabled(E_ECHO_SBLOCK_PATTERN)) {
                dump_sblock_pattern(unidir_sb_pattern, max_chan_width, grid,
                                    getEchoFileName(E_ECHO_SBLOCK_PATTERN));
            }
        }
    }
    /* END SB LOOKUP */

    /* START IPIN MAP */
    /* Create ipin map lookups */

    t_pin_to_track_lookup ipin_to_track_map(types.size());   /* [0..device_ctx.physical_tile_types.size()-1][0..num_pins-1][0..width][0..height][0..3][0..Fc-1] */
    t_track_to_pin_lookup track_to_pin_lookup(types.size()); /* [0..device_ctx.physical_tile_types.size()-1][0..max_chan_width-1][0..width][0..height][0..3] */

    for (unsigned int itype = 0; itype < types.size(); ++itype) {
        ipin_to_track_map[itype] = alloc_and_load_pin_to_track_map(RECEIVER,
                                                                   Fc_in[itype], &types[itype], perturb_ipins[itype], directionality,
                                                                   segment_inf.size(), sets_per_seg_type.get());

        track_to_pin_lookup[itype] = alloc_and_load_track_to_pin_lookup(ipin_to_track_map[itype], Fc_in[itype], types[itype].width, types[itype].height,
                                                                        types[itype].num_pins, max_chan_width, segment_inf.size());
    }
    /* END IPIN MAP */

    /* START OPIN MAP */
    /* Create opin map lookups */
    t_pin_to_track_lookup opin_to_track_map(types.size()); /* [0..device_ctx.physical_tile_types.size()-1][0..num_pins-1][0..width][0..height][0..3][0..Fc-1] */

    if (BI_DIRECTIONAL == directionality) {
        for (unsigned int itype = 0; itype < types.size(); ++itype) {
            auto perturb_opins = alloc_and_load_perturb_opins(&types[itype], Fc_out[itype],
                                                              max_chan_width, segment_inf);
            opin_to_track_map[itype] = alloc_and_load_pin_to_track_map(DRIVER,
                                                                       Fc_out[itype], &types[itype], perturb_opins, directionality,
                                                                       segment_inf.size(), sets_per_seg_type.get());
        }
    }
    /* END OPIN MAP */

    bool Fc_clipped = false;
    auto update_chan_width = alloc_and_load_rr_graph(
        device_ctx.rr_graph_builder,
        device_ctx.rr_nodes, segment_inf.size(),
        chan_details_x, chan_details_y,
        track_to_pin_lookup, opin_to_track_map,
        switch_block_conn, sb_conn_map, grid, Fs, unidir_sb_pattern,
        Fc_out, Fc_xofs, Fc_yofs,
        max_chan_width,
        nodes_per_chan,
        wire_to_arch_ipin_switch,
        delayless_switch,
        directionality,
        &Fc_clipped,
        directs, num_directs, clb_to_clb_directs,
        is_global_graph,
        clock_modeling);

    // Verify no incremental node allocation.
    if (device_ctx.rr_nodes.size() > expected_node_count) {
        VTR_LOG_ERROR("Expected no more than %zu nodes, have %zu nodes\n",
                      expected_node_count, device_ctx.rr_nodes.size());
    }

    /* Update rr_nodes capacities if global routing */
    if (graph_type == GRAPH_GLOBAL) {
        // Using num_rr_nodes here over device_ctx.rr_nodes.size() because
        // clock_modeling::DEDICATED_NETWORK will append some rr nodes after
        // the regular graph.
        for (int i = 0; i < num_rr_nodes; i++) {
            if (rr_graph.node_type(RRNodeId(i)) == CHANX) {
                int ylow = rr_graph.node_ylow(RRNodeId(i));
                device_ctx.rr_graph_builder.set_node_capacity(RRNodeId(i), nodes_per_chan.x_list[ylow]);
            }
            if (rr_graph.node_type(RRNodeId(i)) == CHANY) {
                int xlow = rr_graph.node_xlow(RRNodeId(i));
                device_ctx.rr_graph_builder.set_node_capacity(RRNodeId(i), nodes_per_chan.y_list[xlow]);
            }
        }
    }

    update_chan_width(&nodes_per_chan);

    /* Allocate and load routing resource switches, which are derived from the switches from the architecture file,
     * based on their fanin in the rr graph. This routine also adjusts the rr nodes to point to these new rr switches */
    alloc_and_load_rr_switch_inf(num_arch_switches, R_minW_nmos, R_minW_pmos, wire_to_arch_ipin_switch, wire_to_rr_ipin_switch);

    //Partition the rr graph edges for efficient access to configurable/non-configurable
    //edge subsets. Must be done after RR switches have been allocated
    device_ctx.rr_nodes.partition_edges();

    //Save the channel widths for the newly constructed graph
    device_ctx.chan_width = nodes_per_chan;

    rr_graph_externals(segment_inf, *wire_to_rr_ipin_switch, base_cost_type);

    check_rr_graph(graph_type, grid, types);

    /* Free all temp structs */
    if (seg_details) {
        delete[] seg_details;
        seg_details = nullptr;
    }
    if (!chan_details_x.empty() || !chan_details_y.empty()) {
        free_chan_details(chan_details_x, chan_details_y);
    }
    if (sb_conn_map) {
        free_switchblock_permutations(sb_conn_map);
        sb_conn_map = nullptr;
    }

    free_type_track_to_pin_map(track_to_pin_lookup, types, max_chan_width);
    if (clb_to_clb_directs != nullptr) {
        free(clb_to_clb_directs);
    }
}

/* Allocates and loads the global rr_switch_inf array based on the global
 * arch_switch_inf array and the fan-ins used by the rr nodes.
 * Also changes switch indices of rr_nodes to index into rr_switch_inf
 * instead of arch_switch_inf.
 *
 * Returns the number of rr switches created.
 * Also returns, through a pointer, the index of a representative ipin cblock switch.
 * - Currently we're not allowing a designer to specify an ipin cblock switch with
 * multiple fan-ins, so there's just one of these switches in the device_ctx.rr_switch_inf array.
 * But in the future if we allow this, we can return an index to a representative switch
 *
 * The rr_switch_inf switches are derived from the arch_switch_inf switches
 * (which were read-in from the architecture file) based on fan-in. The delays of
 * the rr switches depend on their fan-in, so we first go through the rr_nodes
 * and count how many different fan-ins exist for each arch switch.
 * Then we create these rr switches and update the switch indices
 * of rr_nodes to index into the rr_switch_inf array. */
static void alloc_and_load_rr_switch_inf(const int num_arch_switches, const float R_minW_nmos, const float R_minW_pmos, const int wire_to_arch_ipin_switch, int* wire_to_rr_ipin_switch) {
    /* we will potentially be creating a couple of versions of each arch switch where
     * each version corresponds to a different fan-in. We will need to fill device_ctx.rr_switch_inf
     * with this expanded list of switches.
     *
     * To do this we will use arch_switch_fanins, which is indexed as:
     *      arch_switch_fanins[i_arch_switch][fanin] -> new_switch_id
     */
    t_arch_switch_fanin arch_switch_fanins(num_arch_switches);

    /* Determine what the different fan-ins are for each arch switch, and also
     * how many entries the rr_switch_inf array should have */
    alloc_rr_switch_inf(arch_switch_fanins);

    /* create the rr switches. also keep track of, for each arch switch, what index of the rr_switch_inf
     * array each version of its fanin has been mapped to */
    load_rr_switch_inf(num_arch_switches, R_minW_nmos, R_minW_pmos, arch_switch_fanins);

    /* next, walk through rr nodes again and remap their switch indices to rr_switch_inf */
    remap_rr_node_switch_indices(arch_switch_fanins);

    /* now we need to set the wire_to_rr_ipin_switch variable which points the detailed routing architecture
     * to the representative ipin cblock switch. currently we're not allowing the specification of an ipin cblock switch
     * with multiple fan-ins, so right now there's just one. May change in the future, in which case we'd need to
     * return a representative switch */
    if (arch_switch_fanins[wire_to_arch_ipin_switch].count(UNDEFINED)) {
        /* only have one ipin cblock switch. OK. */
        (*wire_to_rr_ipin_switch) = arch_switch_fanins[wire_to_arch_ipin_switch][UNDEFINED];
    } else if (arch_switch_fanins[wire_to_arch_ipin_switch].size() != 0) {
        VPR_FATAL_ERROR(VPR_ERROR_ARCH,
                        "Not currently allowing an ipin cblock switch to have multiple fan-ins");
    } else {
        //This likely indicates that no connection block has been constructed, indicating significant issues with
        //the generated RR graph.
        //
        //Instead of throwing an error we issue a warning. This means that check_rr_graph() etc. will run to give more information
        //and allow graphics to be brought up for users to debug their architectures.
        (*wire_to_rr_ipin_switch) = OPEN;
        VTR_LOG_WARN("No switch found for the ipin cblock in RR graph. Check if there is an error in arch file, or if no connection blocks are being built in RR graph\n");
    }
}

/* Allocates space for the global device_ctx.rr_switch_inf variable and returns the
 * number of rr switches that were allocated */
static void alloc_rr_switch_inf(t_arch_switch_fanin& arch_switch_fanins) {
    auto& device_ctx = g_vpr_ctx.mutable_device();

    /* allocate space for the rr_switch_inf array */
    size_t num_rr_switches = device_ctx.rr_nodes.count_rr_switches(
        device_ctx.num_arch_switches,
        device_ctx.arch_switch_inf,
        arch_switch_fanins);
    device_ctx.rr_switch_inf.resize(num_rr_switches);
}

/* load the global device_ctx.rr_switch_inf variable. also keep track of, for each arch switch, what
 * index of the rr_switch_inf array each version of its fanin has been mapped to (through switch_fanin map) */
static void load_rr_switch_inf(const int num_arch_switches, const float R_minW_nmos, const float R_minW_pmos, const t_arch_switch_fanin& arch_switch_fanins) {
    auto& device_ctx = g_vpr_ctx.mutable_device();

    if (!device_ctx.switch_fanin_remap.empty()) {
        // at this stage, we rebuild the rr_graph (probably in binary search)
        // so old device_ctx.switch_fanin_remap is obsolete
        device_ctx.switch_fanin_remap.clear();
    }

    device_ctx.switch_fanin_remap.resize(num_arch_switches);
    for (int i_arch_switch = 0; i_arch_switch < num_arch_switches; i_arch_switch++) {
        std::map<int, int>::iterator it;
        for (auto fanin_rrswitch : arch_switch_fanins[i_arch_switch]) {
            /* the fanin value is in it->first, and we'll need to set what index this i_arch_switch/fanin
             * combination maps to (within rr_switch_inf) in it->second) */
            int fanin;
            int i_rr_switch;
            std::tie(fanin, i_rr_switch) = fanin_rrswitch;

            // setup device_ctx.switch_fanin_remap, for future swich usage analysis
            device_ctx.switch_fanin_remap[i_arch_switch][fanin] = i_rr_switch;

            load_rr_switch_from_arch_switch(i_arch_switch, i_rr_switch, fanin, R_minW_nmos, R_minW_pmos);
        }
    }
}

void load_rr_switch_from_arch_switch(int arch_switch_idx,
                                     int rr_switch_idx,
                                     int fanin,
                                     const float R_minW_nmos,
                                     const float R_minW_pmos) {
    auto& device_ctx = g_vpr_ctx.mutable_device();

    /* figure out, by looking at the arch switch's Tdel map, what the delay of the new
     * rr switch should be */
    double rr_switch_Tdel = device_ctx.arch_switch_inf[arch_switch_idx].Tdel(fanin);

    /* copy over the arch switch to rr_switch_inf[rr_switch_idx], but with the changed Tdel value */
    device_ctx.rr_switch_inf[rr_switch_idx].set_type(device_ctx.arch_switch_inf[arch_switch_idx].type());
    device_ctx.rr_switch_inf[rr_switch_idx].R = device_ctx.arch_switch_inf[arch_switch_idx].R;
    device_ctx.rr_switch_inf[rr_switch_idx].Cin = device_ctx.arch_switch_inf[arch_switch_idx].Cin;
    device_ctx.rr_switch_inf[rr_switch_idx].Cinternal = device_ctx.arch_switch_inf[arch_switch_idx].Cinternal;
    device_ctx.rr_switch_inf[rr_switch_idx].Cout = device_ctx.arch_switch_inf[arch_switch_idx].Cout;
    device_ctx.rr_switch_inf[rr_switch_idx].Tdel = rr_switch_Tdel;
    device_ctx.rr_switch_inf[rr_switch_idx].mux_trans_size = device_ctx.arch_switch_inf[arch_switch_idx].mux_trans_size;
    if (device_ctx.arch_switch_inf[arch_switch_idx].buf_size_type == BufferSize::AUTO) {
        //Size based on resistance
        device_ctx.rr_switch_inf[rr_switch_idx].buf_size = trans_per_buf(device_ctx.arch_switch_inf[arch_switch_idx].R, R_minW_nmos, R_minW_pmos);
    } else {
        VTR_ASSERT(device_ctx.arch_switch_inf[arch_switch_idx].buf_size_type == BufferSize::ABSOLUTE);
        //Use the specified size
        device_ctx.rr_switch_inf[rr_switch_idx].buf_size = device_ctx.arch_switch_inf[arch_switch_idx].buf_size;
    }
    device_ctx.rr_switch_inf[rr_switch_idx].name = device_ctx.arch_switch_inf[arch_switch_idx].name;
    device_ctx.rr_switch_inf[rr_switch_idx].power_buffer_type = device_ctx.arch_switch_inf[arch_switch_idx].power_buffer_type;
    device_ctx.rr_switch_inf[rr_switch_idx].power_buffer_size = device_ctx.arch_switch_inf[arch_switch_idx].power_buffer_size;
}

/* switch indices of each rr_node original point into the global device_ctx.arch_switch_inf array.
 * now we want to remap these indices to point into the global device_ctx.rr_switch_inf array
 * which contains switch info at different fan-in values */
static void remap_rr_node_switch_indices(const t_arch_switch_fanin& switch_fanin) {
    auto& device_ctx = g_vpr_ctx.mutable_device();

    device_ctx.rr_nodes.remap_rr_node_switch_indices(switch_fanin);
}

static void rr_graph_externals(const std::vector<t_segment_inf>& segment_inf,
                               int wire_to_rr_ipin_switch,
                               enum e_base_cost_type base_cost_type) {
    auto& device_ctx = g_vpr_ctx.device();

    add_rr_graph_C_from_switches(device_ctx.rr_switch_inf[wire_to_rr_ipin_switch].Cin);
    alloc_and_load_rr_indexed_data(segment_inf, wire_to_rr_ipin_switch, base_cost_type);
    load_rr_index_segments(segment_inf.size());
}

static std::vector<std::vector<bool>> alloc_and_load_perturb_ipins(const int L_num_types,
                                                                   const int num_seg_types,
                                                                   const int* sets_per_seg_type,
                                                                   const std::vector<vtr::Matrix<int>>& Fc_in,
                                                                   const std::vector<vtr::Matrix<int>>& Fc_out,
                                                                   const enum e_directionality directionality) {
    std::vector<std::vector<bool>> result(L_num_types);
    for (auto& seg_type_bools : result) {
        seg_type_bools.resize(num_seg_types, false);
    }

    /* factor to account for unidir vs bidir */
    int fac = 1;
    if (directionality == UNI_DIRECTIONAL) {
        fac = 2;
    }

    if (BI_DIRECTIONAL == directionality) {
        for (int iseg = 0; iseg < num_seg_types; ++iseg) {
            result[0][iseg] = false;

            int tracks_in_seg_type = sets_per_seg_type[iseg] * fac;

            for (int itype = 1; itype < L_num_types; ++itype) {
                result[itype][iseg] = false;

                float Fc_ratio;
                if (Fc_in[itype][0][iseg] > Fc_out[itype][0][iseg]) {
                    Fc_ratio = (float)Fc_in[itype][0][iseg] / (float)Fc_out[itype][0][iseg];
                } else {
                    Fc_ratio = (float)Fc_out[itype][0][iseg] / (float)Fc_in[itype][0][iseg];
                }

                if ((Fc_in[itype][0][iseg] <= tracks_in_seg_type - 2)
                    && (fabs(Fc_ratio - vtr::nint(Fc_ratio))
                        < (0.5 / (float)tracks_in_seg_type))) {
                    result[itype][iseg] = true;
                }
            }
        }
    } else {
        /* Unidirectional routing uses mux balancing patterns and
         * thus shouldn't need perturbation. */
        VTR_ASSERT(UNI_DIRECTIONAL == directionality);
        for (int itype = 0; itype < L_num_types; ++itype) {
            for (int iseg = 0; iseg < num_seg_types; ++iseg) {
                result[itype][iseg] = false;
            }
        }
    }
    return result;
}

static t_seg_details* alloc_and_load_global_route_seg_details(const int global_route_switch,
                                                              int* num_seg_details) {
    t_seg_details* seg_details = new t_seg_details[1];

    seg_details->index = 0;
    seg_details->length = 1;
    seg_details->arch_wire_switch = global_route_switch;
    seg_details->arch_opin_switch = global_route_switch;
    seg_details->longline = false;
    seg_details->direction = Direction::BIDIR;
    seg_details->Cmetal = 0.0;
    seg_details->Rmetal = 0.0;
    seg_details->start = 1;
    seg_details->cb = std::make_unique<bool[]>(1);
    seg_details->cb[0] = true;
    seg_details->sb = std::make_unique<bool[]>(2);
    seg_details->sb[0] = true;
    seg_details->sb[1] = true;
    seg_details->group_size = 1;
    seg_details->group_start = 0;
    seg_details->seg_start = -1;
    seg_details->seg_end = -1;

    if (num_seg_details) {
        *num_seg_details = 1;
    }
    return seg_details;
}

/* Calculates the number of track connections from each block pin to each segment type */
static std::vector<vtr::Matrix<int>> alloc_and_load_actual_fc(const std::vector<t_physical_tile_type>& types,
                                                              const int max_pins,
                                                              const std::vector<t_segment_inf>& segment_inf,
                                                              const int* sets_per_seg_type,
                                                              const int max_chan_width,
                                                              const e_fc_type fc_type,
                                                              const enum e_directionality directionality,
                                                              bool* Fc_clipped) {
    //Initialize Fc of all blocks to zero
    auto zeros = vtr::Matrix<int>({size_t(max_pins), segment_inf.size()}, 0);
    std::vector<vtr::Matrix<int>> Fc(types.size(), zeros);

    *Fc_clipped = false;

    /* Unidir tracks formed in pairs, otherwise no effect. */
    int fac = 1;
    if (UNI_DIRECTIONAL == directionality) {
        fac = 2;
    }

    VTR_ASSERT((max_chan_width % fac) == 0);

    for (const auto& type : types) { //Skip EMPTY
        int itype = type.index;

        for (const t_fc_specification& fc_spec : type.fc_specs) {
            if (fc_type != fc_spec.fc_type) continue;

            VTR_ASSERT(fc_spec.pins.size() > 0);

            int iseg = fc_spec.seg_index;

            if (fc_spec.fc_value == 0) {
                /* Special case indicating that this pin does not connect to general-purpose routing */
                for (int ipin : fc_spec.pins) {
                    Fc[itype][ipin][iseg] = 0;
                }
            } else {
                /* General case indicating that this pin connects to general-purpose routing */

                //Calculate how many connections there should be accross all the pins in this fc_spec
                int total_connections = 0;
                if (fc_spec.fc_value_type == e_fc_value_type::FRACTIONAL) {
                    float conns_per_pin = fac * sets_per_seg_type[iseg] * fc_spec.fc_value;
                    float flt_total_connections = conns_per_pin * fc_spec.pins.size();
                    total_connections = vtr::nint(flt_total_connections); //Round to integer
                } else {
                    VTR_ASSERT(fc_spec.fc_value_type == e_fc_value_type::ABSOLUTE);

                    if (std::fmod(fc_spec.fc_value, fac) != 0.) {
                        VPR_FATAL_ERROR(VPR_ERROR_ROUTE, "Absolute Fc value must be a multiple of %d (was %f) between block pin '%s' and wire segment '%s'",
                                        fac, fc_spec.fc_value,
                                        block_type_pin_index_to_name(&type, fc_spec.pins[0]).c_str(),
                                        segment_inf[iseg].name.c_str());
                    }

                    if (fc_spec.fc_value < fac) {
                        VPR_FATAL_ERROR(VPR_ERROR_ROUTE, "Absolute Fc value must be at least %d (was %f) between block pin '%s' to wire segment %s",
                                        fac, fc_spec.fc_value,
                                        block_type_pin_index_to_name(&type, fc_spec.pins[0]).c_str(),
                                        segment_inf[iseg].name.c_str());
                    }

                    total_connections = vtr::nint(fc_spec.fc_value) * fc_spec.pins.size();
                }

                //Ensure that there are at least fac connections, this ensures that low Fc ports
                //targeting small sets of segs get connection(s), even if flt_total_connections < fac.
                total_connections = std::max(total_connections, fac);

                //Ensure total evenly divides fac by adding the remainder
                total_connections += (total_connections % fac);

                VTR_ASSERT(total_connections > 0);
                VTR_ASSERT(total_connections % fac == 0);

                //We walk through all the pins this fc_spec applies to, adding fac connections
                //to each pin, until we run out of connections. This should distribute the connections
                //as evenly as possible (if total_connections % pins.size() != 0, there will be
                //some inevitable imbalance).
                int connections_remaining = total_connections;
                while (connections_remaining != 0) {
                    //Add one set of connections to each pin
                    for (int ipin : fc_spec.pins) {
                        if (connections_remaining >= fac) {
                            Fc[itype][ipin][iseg] += fac;
                            connections_remaining -= fac;
                        } else {
                            VTR_ASSERT(connections_remaining == 0);
                            break;
                        }
                    }
                }

                for (int ipin : fc_spec.pins) {
                    //It is possible that we may want more connections that wires of this type exist;
                    //clip to the maximum number of wires
                    if (Fc[itype][ipin][iseg] > sets_per_seg_type[iseg] * fac) {
                        *Fc_clipped = true;
                        Fc[itype][ipin][iseg] = sets_per_seg_type[iseg] * fac;
                    }

                    VTR_ASSERT_MSG(Fc[itype][ipin][iseg] >= 0, "Calculated absolute Fc must be positive");
                    VTR_ASSERT_MSG(Fc[itype][ipin][iseg] % fac == 0, "Calculated absolute Fc must be divisible by 1 (bidir architecture) or 2 (unidir architecture)"); //Required by connection block construction code
                }
            }
        }
    }

    return Fc;
}

/* frees the track to ipin mapping for each physical grid type */
static void free_type_track_to_pin_map(t_track_to_pin_lookup& track_to_pin_map,
                                       const std::vector<t_physical_tile_type>& types,
                                       int max_chan_width) {
    auto& device_ctx = g_vpr_ctx.device();

    for (unsigned int i = 0; i < device_ctx.physical_tile_types.size(); i++) {
        if (!track_to_pin_map[i].empty()) {
            for (int track = 0; track < max_chan_width; ++track) {
                for (int width = 0; width < types[i].width; ++width) {
                    for (int height = 0; height < types[i].height; ++height) {
                        for (int side = 0; side < 4; ++side) {
                            if (!track_to_pin_map[i][track][width][height][side].empty()) {
                                track_to_pin_map[i][track][width][height][side].clear();
                            }
                        }
                    }
                }
            }
        }
    }
}

/* Does the actual work of allocating the rr_graph and filling all the *
 * appropriate values.  Everything up to this was just a prelude!      */
static std::function<void(t_chan_width*)> alloc_and_load_rr_graph(RRGraphBuilder& rr_graph_builder,
                                                                  t_rr_graph_storage& L_rr_node,
                                                                  const int num_seg_types,
                                                                  const t_chan_details& chan_details_x,
                                                                  const t_chan_details& chan_details_y,
                                                                  const t_track_to_pin_lookup& track_to_pin_lookup,
                                                                  const t_pin_to_track_lookup& opin_to_track_map,
                                                                  const vtr::NdMatrix<std::vector<int>, 3>& switch_block_conn,
                                                                  t_sb_connection_map* sb_conn_map,
                                                                  const DeviceGrid& grid,
                                                                  const int Fs,
                                                                  t_sblock_pattern& sblock_pattern,
                                                                  const std::vector<vtr::Matrix<int>>& Fc_out,
                                                                  vtr::NdMatrix<int, 3>& Fc_xofs,
                                                                  vtr::NdMatrix<int, 3>& Fc_yofs,
                                                                  const int max_chan_width,
                                                                  const t_chan_width& chan_width,
                                                                  const int wire_to_ipin_switch,
                                                                  const int delayless_switch,
                                                                  const enum e_directionality directionality,
                                                                  bool* Fc_clipped,
                                                                  const t_direct_inf* directs,
                                                                  const int num_directs,
                                                                  const t_clb_to_clb_directs* clb_to_clb_directs,
                                                                  bool is_global_graph,
                                                                  const enum e_clock_modeling clock_modeling) {
    //We take special care when creating RR graph edges (there are typically many more
    //edges than nodes in an RR graph).
    //
    //In particular, all the following build_*() functions do not create the edges, but
    //instead record the edges they wish to create in rr_edges_to_create.
    //
    //We uniquify the edges to be created (avoiding any duplicates), and create
    //the edges in alloc_and_load_edges().
    //
    //By doing things in this manner we ensure we know exactly how many edges leave each RR
    //node, which avoids resizing the RR edge arrays (which can cause significant memory
    //fragmentation, and significantly increasing peak memory usage). This is important since
    //RR graph creation is the high-watermark of VPR's memory use.
    t_rr_edge_info_set rr_edges_to_create;

    /* If Fc gets clipped, this will be flagged to true */
    *Fc_clipped = false;

    /* Connection SINKS and SOURCES to their pins. */
    for (size_t i = 0; i < grid.width(); ++i) {
        for (size_t j = 0; j < grid.height(); ++j) {
            build_rr_sinks_sources(rr_graph_builder, i, j, L_rr_node, rr_edges_to_create,
                                   delayless_switch, grid);

            //Create the actual SOURCE->OPIN, IPIN->SINK edges
            uniquify_edges(rr_edges_to_create);
            alloc_and_load_edges(L_rr_node, rr_edges_to_create);
            rr_edges_to_create.clear();
        }
    }

    /* Build opins */
    for (size_t i = 0; i < grid.width(); ++i) {
        for (size_t j = 0; j < grid.height(); ++j) {
            for (e_side side : SIDES) {
                if (BI_DIRECTIONAL == directionality) {
                    build_bidir_rr_opins(rr_graph_builder, i, j, side, L_rr_node,
                                         opin_to_track_map, Fc_out, rr_edges_to_create, chan_details_x, chan_details_y,
                                         grid,
                                         directs, num_directs, clb_to_clb_directs, num_seg_types);
                } else {
                    VTR_ASSERT(UNI_DIRECTIONAL == directionality);
                    bool clipped;
                    build_unidir_rr_opins(rr_graph_builder, i, j, side, grid, Fc_out, max_chan_width,
                                          chan_details_x, chan_details_y, Fc_xofs, Fc_yofs,
                                          rr_edges_to_create, &clipped, L_rr_node,
                                          directs, num_directs, clb_to_clb_directs, num_seg_types);
                    if (clipped) {
                        *Fc_clipped = true;
                    }
                }

                //Create the actual OPIN->CHANX/CHANY edges
                uniquify_edges(rr_edges_to_create);
                alloc_and_load_edges(L_rr_node, rr_edges_to_create);
                rr_edges_to_create.clear();
            }
        }
    }

    /* Build channels */
    VTR_ASSERT(Fs % 3 == 0);
    for (size_t i = 0; i < grid.width() - 1; ++i) {
        for (size_t j = 0; j < grid.height() - 1; ++j) {
            if (i > 0) {
                int tracks_per_chan = ((is_global_graph) ? 1 : chan_width.x_list[j]);
                build_rr_chan(rr_graph_builder, i, j, CHANX, track_to_pin_lookup, sb_conn_map, switch_block_conn,
                              CHANX_COST_INDEX_START,
                              max_chan_width, grid, tracks_per_chan,
                              sblock_pattern, Fs / 3, chan_details_x, chan_details_y,
                              rr_edges_to_create, L_rr_node,
                              wire_to_ipin_switch,
                              directionality);

                //Create the actual CHAN->CHAN edges
                uniquify_edges(rr_edges_to_create);
                alloc_and_load_edges(L_rr_node, rr_edges_to_create);
                rr_edges_to_create.clear();
            }
            if (j > 0) {
                int tracks_per_chan = ((is_global_graph) ? 1 : chan_width.y_list[i]);
                build_rr_chan(rr_graph_builder, i, j, CHANY, track_to_pin_lookup, sb_conn_map, switch_block_conn,
                              CHANX_COST_INDEX_START + num_seg_types,
                              max_chan_width, grid, tracks_per_chan,
                              sblock_pattern, Fs / 3, chan_details_x, chan_details_y,
                              rr_edges_to_create, L_rr_node,
                              wire_to_ipin_switch,
                              directionality);

                //Create the actual CHAN->CHAN edges
                uniquify_edges(rr_edges_to_create);
                alloc_and_load_edges(L_rr_node, rr_edges_to_create);
                rr_edges_to_create.clear();
            }
        }
    }

    std::function<void(t_chan_width*)> update_chan_width = [](t_chan_width*) {
    };
    if (clock_modeling == DEDICATED_NETWORK) {
        ClockRRGraphBuilder builder(chan_width, grid, &L_rr_node, &rr_graph_builder);
        builder.create_and_append_clock_rr_graph(num_seg_types, &rr_edges_to_create);
        uniquify_edges(rr_edges_to_create);
        alloc_and_load_edges(L_rr_node, rr_edges_to_create);
        rr_edges_to_create.clear();
        update_chan_width = [builder](t_chan_width* c) {
            builder.update_chan_width(c);
        };
    }

    L_rr_node.init_fan_in();

    return update_chan_width;
}

static void build_bidir_rr_opins(RRGraphBuilder& rr_graph_builder,
                                 const int i,
                                 const int j,
                                 const e_side side,
                                 const t_rr_graph_storage& rr_nodes,
                                 const t_pin_to_track_lookup& opin_to_track_map,
                                 const std::vector<vtr::Matrix<int>>& Fc_out,
                                 t_rr_edge_info_set& rr_edges_to_create,
                                 const t_chan_details& chan_details_x,
                                 const t_chan_details& chan_details_y,
                                 const DeviceGrid& grid,
                                 const t_direct_inf* directs,
                                 const int num_directs,
                                 const t_clb_to_clb_directs* clb_to_clb_directs,
                                 const int num_seg_types) {
    //Don't connect pins which are not adjacent to channels around the perimeter
    if ((i == 0 && side != RIGHT)
        || (i == int(grid.width() - 1) && side != LEFT)
        || (j == 0 && side != TOP)
        || (j == int(grid.width() - 1) && side != BOTTOM)) {
        return;
    }

    auto type = grid[i][j].type;
    int width_offset = grid[i][j].width_offset;
    int height_offset = grid[i][j].height_offset;

    const vtr::Matrix<int>& Fc = Fc_out[type->index];

    for (int pin_index = 0; pin_index < type->num_pins; ++pin_index) {
        /* We only are working with opins so skip non-drivers */
        if (type->class_inf[type->pin_class[pin_index]].type != DRIVER) {
            continue;
        }

        /* Can't do anything if pin isn't at this location */
        if (0 == type->pinloc[width_offset][height_offset][side][pin_index]) {
            continue;
        }

        /* get number of tracks that this pin connects to */
        int total_pin_Fc = 0;
        for (int iseg = 0; iseg < num_seg_types; iseg++) {
            total_pin_Fc += Fc[pin_index][iseg];
        }

        RRNodeId node_index = rr_graph_builder.node_lookup().find_node(i, j, OPIN, pin_index, side);
        VTR_ASSERT(node_index);

        if (total_pin_Fc > 0) {
            get_bidir_opin_connections(rr_graph_builder, i, j, pin_index,
                                       node_index, rr_edges_to_create, opin_to_track_map,
                                       chan_details_x,
                                       chan_details_y);
        }

        /* Add in direct connections */
        get_opin_direct_connections(rr_graph_builder, i, j, side, pin_index,
                                    node_index, rr_edges_to_create, rr_nodes,
                                    directs, num_directs, clb_to_clb_directs);
    }
}

void free_rr_graph() {
    /* Frees all the routing graph data structures, if they have been       *
     * allocated.  I use rr_mem_chunk_list_head as a flag to indicate       *
     * whether or not the graph has been allocated -- if it is not NULL,    *
     * a routing graph exists and can be freed.  Hence, you can call this   *
     * routine even if you're not sure of whether a rr_graph exists or not. */

    /* Before adding any more free calls here, be sure the data is NOT chunk *
     * allocated, as ALL the chunk allocated data is already free!           */
    auto& device_ctx = g_vpr_ctx.mutable_device();

    device_ctx.read_rr_graph_filename.clear();

    device_ctx.rr_nodes.clear();

    device_ctx.rr_graph_builder.clear();

    device_ctx.rr_indexed_data.clear();

    device_ctx.rr_switch_inf.clear();

    device_ctx.switch_fanin_remap.clear();

    device_ctx.rr_node_metadata.clear();

    device_ctx.rr_edge_metadata.clear();

    invalidate_router_lookahead_cache();
}

static void build_rr_sinks_sources(RRGraphBuilder& rr_graph_builder,
                                   const int i,
                                   const int j,
                                   t_rr_graph_storage& L_rr_node,
                                   t_rr_edge_info_set& rr_edges_to_create,
                                   const int delayless_switch,
                                   const DeviceGrid& grid) {
    /* Loads IPIN, SINK, SOURCE, and OPIN.
     * Loads IPIN to SINK edges, and SOURCE to OPIN edges */

    /* Since we share nodes within a large block, only
     * start tile can initialize sinks, sources, and pins */
    if (grid[i][j].width_offset > 0 || grid[i][j].height_offset > 0)
        return;

    auto type = grid[i][j].type;
    int num_class = (int)type->class_inf.size();
    const std::vector<t_class>& class_inf = type->class_inf;
    int num_pins = type->num_pins;
    const std::vector<int>& pin_class = type->pin_class;

    /* SINK and SOURCE-to-OPIN edges */
    for (int iclass = 0; iclass < num_class; ++iclass) {
        RRNodeId inode = RRNodeId::INVALID();
        if (class_inf[iclass].type == DRIVER) { /* SOURCE */
            inode = rr_graph_builder.node_lookup().find_node(i, j, SOURCE, iclass);
            VTR_ASSERT(inode);

            //Retrieve all the physical OPINs associated with this source, this includes
            //those at different grid tiles of this block
            std::vector<RRNodeId> opin_nodes;
            for (int width_offset = 0; width_offset < type->width; ++width_offset) {
                for (int height_offset = 0; height_offset < type->height; ++height_offset) {
                    for (int ipin = 0; ipin < class_inf[iclass].num_pins; ++ipin) {
                        int pin_num = class_inf[iclass].pinlist[ipin];
                        std::vector<RRNodeId> physical_pins = rr_graph_builder.node_lookup().find_nodes_at_all_sides(i + width_offset, j + height_offset, OPIN, pin_num);
                        opin_nodes.insert(opin_nodes.end(), physical_pins.begin(), physical_pins.end());
                    }
                }
            }

            //Connect the SOURCE to each OPIN
            for (size_t iedge = 0; iedge < opin_nodes.size(); ++iedge) {
                rr_edges_to_create.emplace_back(inode, opin_nodes[iedge], delayless_switch);
            }

<<<<<<< HEAD
            L_rr_node.set_node_cost_index(inode, SOURCE_COST_INDEX);
            rr_graph_builder.set_node_type(inode, SOURCE);
=======
            L_rr_node.set_node_cost_index(inode, RRIndexedDataId(SOURCE_COST_INDEX));
            L_rr_node.set_node_type(inode, SOURCE);
>>>>>>> 7554512c
        } else { /* SINK */
            VTR_ASSERT(class_inf[iclass].type == RECEIVER);
            inode = rr_graph_builder.node_lookup().find_node(i, j, SINK, iclass);

            VTR_ASSERT(inode);

            /* NOTE:  To allow route throughs through clbs, change the lines below to  *
             * make an edge from the input SINK to the output SOURCE.  Do for just the *
             * special case of INPUTS = class 0 and OUTPUTS = class 1 and see what it  *
             * leads to.  If route throughs are allowed, you may want to increase the  *
             * base cost of OPINs and/or SOURCES so they aren't used excessively.      */

            /* TODO: The casting will be removed when RRGraphBuilder has the following APIs:
             * - set_node_cost_index(RRNodeId, int);
             * - set_node_type(RRNodeId, t_rr_type);
             */
<<<<<<< HEAD
            L_rr_node.set_node_cost_index(inode, SINK_COST_INDEX);
            rr_graph_builder.set_node_type(inode, SINK);
=======
            L_rr_node.set_node_cost_index(inode, RRIndexedDataId(SINK_COST_INDEX));
            L_rr_node.set_node_type(inode, SINK);
>>>>>>> 7554512c
        }

        /* Things common to both SOURCEs and SINKs.   */
        rr_graph_builder.set_node_capacity(inode, class_inf[iclass].num_pins);
        rr_graph_builder.set_node_coordinates(inode, i, j, i + type->width - 1, j + type->height - 1);
        float R = 0.;
        float C = 0.;
        L_rr_node.set_node_rc_index(inode, find_create_rr_rc_data(R, C));
        L_rr_node.set_node_ptc_num(inode, iclass);
    }

    /* Connect IPINS to SINKS and initialize OPINS */
    //We loop through all the pin locations on the block to initialize the IPINs/OPINs,
    //and hook-up the IPINs to sinks.
    for (int ipin = 0; ipin < num_pins; ++ipin) {
        for (e_side side : SIDES) {
            for (int width_offset = 0; width_offset < type->width; ++width_offset) {
                for (int height_offset = 0; height_offset < type->height; ++height_offset) {
                    if (type->pinloc[width_offset][height_offset][side][ipin]) {
                        RRNodeId inode = RRNodeId::INVALID();
                        int iclass = pin_class[ipin];

                        if (class_inf[iclass].type == RECEIVER) {
                            //Connect the input pin to the sink
                            inode = rr_graph_builder.node_lookup().find_node(i + width_offset, j + height_offset, IPIN, ipin, side);

                            /* Input pins are uniquified, we may not always find one */
                            if (inode) {
                                RRNodeId to_node = rr_graph_builder.node_lookup().find_node(i, j, SINK, iclass);

                                //Add info about the edge to be created
                                rr_edges_to_create.emplace_back(inode, to_node, delayless_switch);

<<<<<<< HEAD
                                L_rr_node.set_node_cost_index(inode, IPIN_COST_INDEX);
                                rr_graph_builder.set_node_type(inode, IPIN);
=======
                                L_rr_node.set_node_cost_index(inode, RRIndexedDataId(IPIN_COST_INDEX));
                                L_rr_node.set_node_type(inode, IPIN);
>>>>>>> 7554512c
                            }
                        } else {
                            VTR_ASSERT(class_inf[iclass].type == DRIVER);
                            //Initialize the output pin
                            // Note that we leave it's out-going edges unconnected (they will be hooked up to global routing later)
                            inode = rr_graph_builder.node_lookup().find_node(i + width_offset, j + height_offset, OPIN, ipin, side);

                            /* Output pins may not exist on some sides, we may not always find one */
                            if (inode) {
                                //Initially left unconnected
<<<<<<< HEAD
                                L_rr_node.set_node_cost_index(inode, OPIN_COST_INDEX);
                                rr_graph_builder.set_node_type(inode, OPIN);
=======
                                L_rr_node.set_node_cost_index(inode, RRIndexedDataId(OPIN_COST_INDEX));
                                L_rr_node.set_node_type(inode, OPIN);
>>>>>>> 7554512c
                            }
                        }

                        /* Common to both DRIVERs and RECEIVERs */
                        if (inode) {
                            rr_graph_builder.set_node_capacity(inode, 1);
                            float R = 0.;
                            float C = 0.;
                            L_rr_node.set_node_rc_index(inode, find_create_rr_rc_data(R, C));
                            L_rr_node.set_node_ptc_num(inode, ipin);

                            //Note that we store the grid tile location and side where the pin is located,
                            //which greatly simplifies the drawing code
                            //For those pins located on multiple sides, we save the rr node index
                            //for the pin on all sides at which it exists
                            //As such, multipler driver problem can be avoided.
                            rr_graph_builder.set_node_coordinates(inode, i + width_offset, j + height_offset, i + width_offset, j + height_offset);
                            L_rr_node.add_node_side(inode, side);

                            // Sanity check
                            VTR_ASSERT(L_rr_node.is_node_on_specific_side(inode, side));
                            VTR_ASSERT(type->pinloc[width_offset][height_offset][side][L_rr_node.node_pin_num(inode)]);
                        }
                    }
                }
            }
        }
    }

    //Create the actual edges
}

/* Allocates/loads edges for nodes belonging to specified channel segment and initializes
 * node properties such as cost, occupancy and capacity */
static void build_rr_chan(RRGraphBuilder& rr_graph_builder,
                          const int x_coord,
                          const int y_coord,
                          const t_rr_type chan_type,
                          const t_track_to_pin_lookup& track_to_pin_lookup,
                          t_sb_connection_map* sb_conn_map,
                          const vtr::NdMatrix<std::vector<int>, 3>& switch_block_conn,
                          const int cost_index_offset,
                          const int max_chan_width,
                          const DeviceGrid& grid,
                          const int tracks_per_chan,
                          t_sblock_pattern& sblock_pattern,
                          const int Fs_per_side,
                          const t_chan_details& chan_details_x,
                          const t_chan_details& chan_details_y,
                          t_rr_edge_info_set& rr_edges_to_create,
                          t_rr_graph_storage& L_rr_node,
                          const int wire_to_ipin_switch,
                          const enum e_directionality directionality) {
    /* this function builds both x and y-directed channel segments, so set up our
     * coordinates based on channel type */

    auto& device_ctx = g_vpr_ctx.device();

    //Initally a assumes CHANX
    int seg_coord = x_coord;                           //The absolute coordinate of this segment within the channel
    int chan_coord = y_coord;                          //The absolute coordinate of this channel within the device
    int seg_dimension = device_ctx.grid.width() - 2;   //-2 for no perim channels
    int chan_dimension = device_ctx.grid.height() - 2; //-2 for no perim channels
    const t_chan_details& from_chan_details = (chan_type == CHANX) ? chan_details_x : chan_details_y;
    const t_chan_details& opposite_chan_details = (chan_type == CHANX) ? chan_details_y : chan_details_x;
    t_rr_type opposite_chan_type = CHANY;
    if (chan_type == CHANY) {
        //Swap values since CHANX was assumed above
        std::swap(seg_coord, chan_coord);
        std::swap(seg_dimension, chan_dimension);
        opposite_chan_type = CHANX;
    }

    const t_chan_seg_details* seg_details = from_chan_details[x_coord][y_coord].data();

    /* figure out if we're generating switch block edges based on a custom switch block
     * description */
    bool custom_switch_block = false;
    if (sb_conn_map != nullptr) {
        VTR_ASSERT(sblock_pattern.empty() && switch_block_conn.empty());
        custom_switch_block = true;
    }

    /* Loads up all the routing resource nodes in the current channel segment */
    for (int track = 0; track < tracks_per_chan; ++track) {
        if (seg_details[track].length() == 0)
            continue;

        //Start and end coordinates of this segment along the length of the channel
        //Note that these values are in the VPR coordinate system (and do not consider
        //wire directionality), so start correspond to left/bottom and end corresponds to right/top
        int start = get_seg_start(seg_details, track, chan_coord, seg_coord);
        int end = get_seg_end(seg_details, track, start, chan_coord, seg_dimension);

        if (seg_coord > start)
            continue; /* Only process segments which start at this location */
        VTR_ASSERT(seg_coord == start);

        const t_chan_seg_details* from_seg_details = nullptr;
        if (chan_type == CHANY) {
            from_seg_details = chan_details_y[x_coord][start].data();
        } else {
            from_seg_details = chan_details_x[start][y_coord].data();
        }

        RRNodeId node = rr_graph_builder.node_lookup().find_node(x_coord, y_coord, chan_type, track);

        if (!node) {
            continue;
        }

        /* Add the edges from this track to all it's connected pins into the list */
        int num_edges = 0;
        num_edges += get_track_to_pins(rr_graph_builder, start, chan_coord, track, tracks_per_chan, node, rr_edges_to_create,
                                       track_to_pin_lookup, seg_details, chan_type, seg_dimension,
                                       wire_to_ipin_switch, directionality);

        /* get edges going from the current track into channel segments which are perpendicular to it */
        if (chan_coord > 0) {
            const t_chan_seg_details* to_seg_details;
            if (chan_type == CHANX) {
                to_seg_details = chan_details_y[start][y_coord].data();
            } else {
                VTR_ASSERT(chan_type == CHANY);
                to_seg_details = chan_details_x[x_coord][start].data();
            }
            if (to_seg_details->length() > 0) {
                num_edges += get_track_to_tracks(rr_graph_builder, chan_coord, start, track, chan_type, chan_coord,
                                                 opposite_chan_type, seg_dimension, max_chan_width, grid,
                                                 Fs_per_side, sblock_pattern, node, rr_edges_to_create,
                                                 from_seg_details, to_seg_details, opposite_chan_details,
                                                 directionality,
                                                 switch_block_conn, sb_conn_map);
            }
        }
        if (chan_coord < chan_dimension) {
            const t_chan_seg_details* to_seg_details;
            if (chan_type == CHANX) {
                to_seg_details = chan_details_y[start][y_coord + 1].data();
            } else {
                VTR_ASSERT(chan_type == CHANY);
                to_seg_details = chan_details_x[x_coord + 1][start].data();
            }
            if (to_seg_details->length() > 0) {
                num_edges += get_track_to_tracks(rr_graph_builder, chan_coord, start, track, chan_type, chan_coord + 1,
                                                 opposite_chan_type, seg_dimension, max_chan_width, grid,
                                                 Fs_per_side, sblock_pattern, node, rr_edges_to_create,
                                                 from_seg_details, to_seg_details, opposite_chan_details,
                                                 directionality,
                                                 switch_block_conn, sb_conn_map);
            }
        }

        /* walk over the switch blocks along the source track and implement edges from this track to other tracks
         * in the same channel (i.e. straight-through connections) */
        for (int target_seg = start - 1; target_seg <= end + 1; target_seg++) {
            if (target_seg != start - 1 && target_seg != end + 1) {
                /* skip straight-through connections from midpoint if non-custom switch block.
                 * currently non-custom switch blocks don't properly describe connections from the mid-point of a wire segment
                 * to other segments in the same channel (i.e. straight-through connections) */
                if (!custom_switch_block) {
                    continue;
                }
            }
            if (target_seg > 0 && target_seg < seg_dimension + 1) {
                const t_chan_seg_details* to_seg_details;
                if (chan_type == CHANX) {
                    to_seg_details = chan_details_x[target_seg][y_coord].data();
                } else {
                    VTR_ASSERT(chan_type == CHANY);
                    to_seg_details = chan_details_y[x_coord][target_seg].data();
                }
                if (to_seg_details->length() > 0) {
                    num_edges += get_track_to_tracks(rr_graph_builder, chan_coord, start, track, chan_type, target_seg,
                                                     chan_type, seg_dimension, max_chan_width, grid,
                                                     Fs_per_side, sblock_pattern, node, rr_edges_to_create,
                                                     from_seg_details, to_seg_details, from_chan_details,
                                                     directionality,
                                                     switch_block_conn, sb_conn_map);
                }
            }
        }

        /* Edge arrays have now been built up.  Do everything else.  */
        L_rr_node.set_node_cost_index(node, RRIndexedDataId(cost_index_offset + seg_details[track].index()));
        rr_graph_builder.set_node_capacity(node, 1); /* GLOBAL routing handled elsewhere */

        if (chan_type == CHANX) {
            rr_graph_builder.set_node_coordinates(node, start, y_coord, end, y_coord);
        } else {
            VTR_ASSERT(chan_type == CHANY);
            rr_graph_builder.set_node_coordinates(node, x_coord, start, x_coord, end);
        }

        int length = end - start + 1;
        float R = length * seg_details[track].Rmetal();
        float C = length * seg_details[track].Cmetal();
        L_rr_node.set_node_rc_index(node, find_create_rr_rc_data(R, C));

        L_rr_node.set_node_ptc_num(node, track);
        rr_graph_builder.set_node_type(node, chan_type);
        L_rr_node.set_node_direction(node, seg_details[track].direction());
    }
}

void uniquify_edges(t_rr_edge_info_set& rr_edges_to_create) {
    std::sort(rr_edges_to_create.begin(), rr_edges_to_create.end());
    rr_edges_to_create.erase(std::unique(rr_edges_to_create.begin(), rr_edges_to_create.end()), rr_edges_to_create.end());
}

void alloc_and_load_edges(t_rr_graph_storage& L_rr_node,
                          const t_rr_edge_info_set& rr_edges_to_create) {
    L_rr_node.alloc_and_load_edges(&rr_edges_to_create);
}

/* allocate pin to track map for each segment type individually and then combine into a single
 * vector */
static vtr::NdMatrix<std::vector<int>, 4> alloc_and_load_pin_to_track_map(const e_pin_type pin_type,
                                                                          const vtr::Matrix<int>& Fc,
                                                                          const t_physical_tile_type_ptr Type,
                                                                          const std::vector<bool>& perturb_switch_pattern,
                                                                          const e_directionality directionality,
                                                                          const int num_seg_types,
                                                                          const int* sets_per_seg_type) {
    /* get the maximum number of tracks that any pin can connect to */
    size_t max_pin_tracks = 0;
    for (int iseg = 0; iseg < num_seg_types; iseg++) {
        /* determine the maximum Fc to this segment type across all pins */
        int max_Fc = 0;
        for (int pin_index = 0; pin_index < Type->num_pins; ++pin_index) {
            int pin_class = Type->pin_class[pin_index];
            if (Fc[pin_index][iseg] > max_Fc && Type->class_inf[pin_class].type == pin_type) {
                max_Fc = Fc[pin_index][iseg];
            }
        }

        max_pin_tracks += max_Fc;
    }

    /* allocate 'result' matrix and initialize entries to OPEN. also allocate and intialize matrix which will be
     * used to index into the correct entries when loading up 'result' */

    auto result = vtr::NdMatrix<std::vector<int>, 4>({
        size_t(Type->num_pins), //[0..num_pins-1]
        size_t(Type->width),    //[0..width-1]
        size_t(Type->height),   //[0..height-1]
        4,                      //[0..sides-1]
    });

    /* multiplier for unidirectional vs bidirectional architectures */
    int fac = 1;
    if (directionality == UNI_DIRECTIONAL) {
        fac = 2;
    }

    /* load the pin to track matrix by looking at each segment type in turn */
    int seg_type_start_track = 0;
    for (int iseg = 0; iseg < num_seg_types; iseg++) {
        int num_seg_type_tracks = fac * sets_per_seg_type[iseg];

        /* determine the maximum Fc to this segment type across all pins */
        int max_Fc = 0;
        for (int pin_index = 0; pin_index < Type->num_pins; ++pin_index) {
            int pin_class = Type->pin_class[pin_index];
            if (Fc[pin_index][iseg] > max_Fc && Type->class_inf[pin_class].type == pin_type) {
                max_Fc = Fc[pin_index][iseg];
            }
        }

        /* get pin connections to tracks of the current segment type */
        auto pin_to_seg_type_map = alloc_and_load_pin_to_seg_type(pin_type,
                                                                  num_seg_type_tracks, max_Fc, Type, perturb_switch_pattern[iseg], directionality);

        /* connections in pin_to_seg_type_map are within that seg type -- i.e. in the [0,num_seg_type_tracks-1] range.
         * now load up 'result' array with these connections, but offset them so they are relative to the channel
         * as a whole */
        for (int ipin = 0; ipin < Type->num_pins; ipin++) {
            for (int iwidth = 0; iwidth < Type->width; iwidth++) {
                for (int iheight = 0; iheight < Type->height; iheight++) {
                    for (int iside = 0; iside < 4; iside++) {
                        for (int iconn = 0; iconn < max_Fc; iconn++) {
                            int relative_track_ind = pin_to_seg_type_map[ipin][iwidth][iheight][iside][iconn];

                            if (relative_track_ind == OPEN) continue;

                            int absolute_track_ind = relative_track_ind + seg_type_start_track;

                            VTR_ASSERT(absolute_track_ind >= 0);
                            result[ipin][iwidth][iheight][iside].push_back(absolute_track_ind);
                        }
                    }
                }
            }
        }

        /* next seg type will start at this track index */
        seg_type_start_track += num_seg_type_tracks;
    }

    return result;
}

static vtr::NdMatrix<int, 5> alloc_and_load_pin_to_seg_type(const e_pin_type pin_type,
                                                            const int num_seg_type_tracks,
                                                            const int Fc,
                                                            const t_physical_tile_type_ptr Type,
                                                            const bool perturb_switch_pattern,
                                                            const e_directionality directionality) {
    /* Note: currently a single value of Fc is used across each pin. In the future
     * the looping below will have to be modified if we want to account for pin-based
     * Fc values */

    /* NB:  This wastes some space.  Could set tracks_..._pin[ipin][ioff][iside] =
     * NULL if there is no pin on that side, or that pin is of the wrong type.
     * Probably not enough memory to worry about, esp. as it's temporary.
     * If pin ipin on side iside does not exist or is of the wrong type,
     * tracks_connected_to_pin[ipin][iside][0] = OPEN.                               */

    if (Type->num_pins < 1) {
        return vtr::NdMatrix<int, 5>();
    }

    auto tracks_connected_to_pin = vtr::NdMatrix<int, 5>({
                                                             size_t(Type->num_pins), //[0..num_pins-1]
                                                             size_t(Type->width),    //[0..width-1]
                                                             size_t(Type->height),   //[0..height-1]
                                                             NUM_SIDES,              //[0..NUM_SIDES-1]
                                                             size_t(Fc)              //[0..Fc-1]
                                                         },
                                                         OPEN); //Unconnected

    //Number of *physical* pins on each side.
    //Note that his may be more than the logical number of pins (i.e.
    //Type->num_pins) if a logical pin has multiple specified physical
    //pinlocations (i.e. appears on multiple sides of the block)
    auto num_dir = vtr::NdMatrix<int, 3>({
                                             size_t(Type->width),  //[0..width-1]
                                             size_t(Type->height), //[0..height-1]
                                             NUM_SIDES             //[0..NUM_SIDES-1]
                                         },
                                         0);

    //List of *physical* pins of the correct type on each side of the current
    //block type. For a specific width/height/side the valid enteries in the
    //last dimension are [0 .. num_dir[width][height][side]-1]
    //
    //Max possible space alloced for simplicity
    auto dir_list = vtr::NdMatrix<int, 4>({
                                              size_t(Type->width),   //[0..width-1]
                                              size_t(Type->height),  //[0..height-1]
                                              NUM_SIDES,             //[0..NUM_SIDES-1]
                                              size_t(Type->num_pins) //[0..num_pins-1]
                                          },
                                          -1); //Defensive coding: Initialize to invalid

    //Number of currently assigned physical pins
    auto num_done_per_dir = vtr::NdMatrix<int, 3>({
                                                      size_t(Type->width),  //[0..width-1]
                                                      size_t(Type->height), //[0..height-1]
                                                      NUM_SIDES             //[0..NUM_SIDES-1]
                                                  },
                                                  0);

    //Record the physical pin locations and counts per side/offsets combination
    for (int pin = 0; pin < Type->num_pins; ++pin) {
        int pin_class = Type->pin_class[pin];
        if (Type->class_inf[pin_class].type != pin_type) /* Doing either ipins OR opins */
            continue;

        /* Pins connecting only to global resources get no switches -> keeps area model accurate. */
        if (Type->is_ignored_pin[pin])
            continue;

        for (int width = 0; width < Type->width; ++width) {
            for (int height = 0; height < Type->height; ++height) {
                for (e_side side : SIDES) {
                    if (Type->pinloc[width][height][side][pin] == 1) {
                        dir_list[width][height][side][num_dir[width][height][side]] = pin;
                        num_dir[width][height][side]++;
                    }
                }
            }
        }
    }

    //Total the number of physical pins
    int num_phys_pins = 0;
    for (int width = 0; width < Type->width; ++width) {
        for (int height = 0; height < Type->height; ++height) {
            for (e_side side : SIDES) {
                num_phys_pins += num_dir[width][height][side]; /* Num. physical pins per type */
            }
        }
    }

    std::vector<t_pin_loc> pin_ordering;

    /* Connection block I use distributes pins evenly across the tracks      *
     * of ALL sides of the clb at once.  Ensures that each pin connects      *
     * to spaced out tracks in its connection block, and that the other      *
     * pins (potentially in other C blocks) connect to the remaining tracks  *
     * first.  Doesn't matter for large Fc, but should make a fairly         *
     * good low Fc block that leverages the fact that usually lots of pins   *
     * are logically equivalent.                                             */

    const e_side init_side = LEFT;
    const int init_width = 0;
    const int init_height = 0;

    e_side side = init_side;
    int width = init_width;
    int height = init_height;
    int pin = 0;
    int pin_index = -1;

    //Determine the order in which physical pins will be considered while building
    //the connection block. This generally tries to order the pins so they are 'spread'
    //out (in hopes of yielding good connection diversity)
    while (pin < num_phys_pins) {
        if (height == init_height && width == init_width && side == init_side) {
            //Completed one loop through all the possible offsets/side combinations
            pin_index++;
        }

        advance_to_next_block_side(Type, width, height, side);

        VTR_ASSERT_MSG(pin_index < num_phys_pins, "Physical block pins bound number of logical block pins");

        if (num_done_per_dir[width][height][side] >= num_dir[width][height][side]) {
            continue;
        }

        int pin_num = dir_list[width][height][side][pin_index];
        VTR_ASSERT(pin_num >= 0);
        VTR_ASSERT(Type->pinloc[width][height][side][pin_num]);

        t_pin_loc pin_loc;
        pin_loc.pin_index = pin_num;
        pin_loc.width_offset = width;
        ;
        pin_loc.height_offset = height;
        pin_loc.side = side;

        pin_ordering.push_back(pin_loc);

        num_done_per_dir[width][height][side]++;
        pin++;
    }

    VTR_ASSERT(pin == num_phys_pins);
    VTR_ASSERT(pin_ordering.size() == size_t(num_phys_pins));

    if (perturb_switch_pattern) {
        load_perturbed_connection_block_pattern(tracks_connected_to_pin,
                                                pin_ordering,
                                                num_seg_type_tracks, num_seg_type_tracks, Fc, directionality);
    } else {
        load_uniform_connection_block_pattern(tracks_connected_to_pin,
                                              pin_ordering,
                                              num_seg_type_tracks, num_seg_type_tracks, Fc, directionality);
    }

#ifdef ENABLE_CHECK_ALL_TRACKS
    check_all_tracks_reach_pins(Type, tracks_connected_to_pin, num_seg_type_tracks,
                                Fc, pin_type);
#endif

    return tracks_connected_to_pin;
}

static void advance_to_next_block_side(t_physical_tile_type_ptr Type, int& width_offset, int& height_offset, e_side& side) {
    //State-machine transitions for advancing around all sides of a block

    //This state-machine transitions in the following order:
    //
    //                           TOP
    //                           --->
    //
    //            **********************************
    //            *    10    |    11    |    12    *
    //            * 3     25 | 6     22 | 9     19 *
    //            *    36    |    35    |    34    *
    //            *----------|----------|----------*
    //       ^    *    13    |    14    |    15    *    |
    //  LEFT |    * 2     26 | 5     23 | 8     20 *    | RIGHT
    //       |    *    33    |    32    |    31    *    v
    //            *----------|----------|----------*
    //            *    16    |    17    |    18    *
    //            * 1     27 | 4     24 | 7     21 *
    //            *    30    |    29    |    28    *
    //            **********************************
    //
    //                           <---
    //                          BOTTOM
    //
    // where each 'square' in the above diagram corresponds to a grid tile of
    // the block of width=3 and height=3. The numbers correspond to the visiting order starting
    // from '1' (width_offset=0, height_offset=0, side=LEFT).
    //
    // Note that for blocks of width == 1 and height == 1 this iterates through the sides
    // in clock-wise order:
    //
    //      ***********
    //      *    2    *
    //      * 1     3 *
    //      *    4    *
    //      ***********
    //

    //Validate current state
    VTR_ASSERT(width_offset >= 0 && width_offset < Type->width);
    VTR_ASSERT(height_offset >= 0 && height_offset < Type->height);
    VTR_ASSERT(side == LEFT || side == RIGHT || side == BOTTOM || side == TOP);

    if (side == LEFT) {
        if (height_offset == Type->height - 1 && width_offset == Type->width - 1) {
            //Finished the last left edge column
            side = TOP; //Turn clockwise
            width_offset = 0;
            height_offset = Type->height - 1;
        } else if (height_offset == Type->height - 1) {
            //Finished the current left edge column
            VTR_ASSERT(width_offset != Type->width - 1);

            //Move right to the next left edge column
            width_offset++;
            height_offset = 0;
        } else {
            height_offset++; //Advance up current left edge column
        }
    } else if (side == TOP) {
        if (height_offset == 0 && width_offset == Type->width - 1) {
            //Finished the last top edge row
            side = RIGHT; //Turn clockwise
            width_offset = Type->width - 1;
            height_offset = Type->height - 1;
        } else if (width_offset == Type->width - 1) {
            //Finished the current top edge row
            VTR_ASSERT(height_offset != 0);

            //Move down to the next top edge row
            height_offset--;
            width_offset = 0;
        } else {
            width_offset++; //Advance right along current top edge row
        }
    } else if (side == RIGHT) {
        if (height_offset == 0 && width_offset == 0) {
            //Finished the last right edge column
            side = BOTTOM; //Turn clockwise
            width_offset = Type->width - 1;
            height_offset = 0;
        } else if (height_offset == 0) {
            //Finished the current right edge column
            VTR_ASSERT(width_offset != 0);

            //Move left to the next right edge column
            width_offset--;
            height_offset = Type->height - 1;
        } else {
            height_offset--; //Advance down current right edge column
        }
    } else {
        VTR_ASSERT(side == BOTTOM);
        if (height_offset == Type->height - 1 && width_offset == 0) {
            //Finished the last bottom edge row
            side = LEFT; //Turn clockwise
            width_offset = 0;
            height_offset = 0;
        } else if (width_offset == 0) {
            //Finished the current bottom edge row
            VTR_ASSERT(height_offset != Type->height - 1);

            //Move up to the next bottom edge row
            height_offset++;
            width_offset = Type->width - 1;
        } else {
            width_offset--; //Advance left along current bottom edge row
        }
    }

    //Validate next state
    VTR_ASSERT(width_offset >= 0 && width_offset < Type->width);
    VTR_ASSERT(height_offset >= 0 && height_offset < Type->height);
    VTR_ASSERT(side == LEFT || side == RIGHT || side == BOTTOM || side == TOP);
}

static float pattern_fmod(float a, float b) {
    /* Compute a modulo b. */
    float raw_result = a - (int)(a / b) * b;

    if (raw_result < 0.0f) {
        return 0.0f;
    }

    if (raw_result >= b) {
        return 0.0f;
    }

    return raw_result;
}

static void load_uniform_connection_block_pattern(vtr::NdMatrix<int, 5>& tracks_connected_to_pin,
                                                  const std::vector<t_pin_loc>& pin_locations,
                                                  const int x_chan_width,
                                                  const int y_chan_width,
                                                  const int Fc,
                                                  enum e_directionality directionality) {
    /* Loads the tracks_connected_to_pin array with an even distribution of     *
     * switches across the tracks for each pin.  For example, each pin connects *
     * to every 4.3rd track in a channel, with exactly which tracks a pin       *
     * connects to staggered from pin to pin.                                   */

    /* Uni-directional drive is implemented to ensure no directional bias and this means
     * two important comments noted below                                                */
    /* 1. Spacing should be (W/2)/(Fc/2), and step_size should be spacing/(num_phys_pins),
     *    and lay down 2 switches on an adjacent pair of tracks at a time to ensure
     *    no directional bias. Basically, treat W (even) as W/2 pairs of tracks, and
     *    assign switches to a pair at a time. Can do this because W is guaranteed to
     *    be even-numbered; however same approach cannot be applied to Fc_out pattern
     *    when L > 1 and W <> 2L multiple.
     *
     * 2. This generic pattern should be considered the tileable physical layout,
     *    meaning all track # here are physical #'s,
     *    so later must use vpr_to_phy conversion to find actual logical #'s to connect.
     *    This also means I will not use get_output_block_companion_track to ensure
     *    no bias, since that describes a logical # -> that would confuse people.  */

    int max_width = 0;
    int max_height = 0;

    int num_phys_pins = pin_locations.size();

    /* Keep a record of how many times each track is selected at each
     * (side, dx, dy) of the block. This is used to ensure a diversity of tracks are
     * assigned to pins that might be related. For a given (side, dx, dy), the counts will be
     * decremented after all the tracks have been selected at least once, so the
     * counts will not get too big.
     */
    std::vector<std::vector<std::vector<std::vector<char>>>> excess_tracks_selected;
    excess_tracks_selected.resize(NUM_SIDES);

    for (int i = 0; i < num_phys_pins; ++i) {
        int width = pin_locations[i].width_offset;
        int height = pin_locations[i].height_offset;

        max_width = std::max(max_width, width);
        max_height = std::max(max_height, height);
    }

    for (int iside = 0; iside < NUM_SIDES; iside++) {
        excess_tracks_selected[iside].resize(max_width + 1);

        for (int dx = 0; dx <= max_width; dx++) {
            excess_tracks_selected[iside][dx].resize(max_height + 1);

            for (int dy = 0; dy <= max_height; dy++) {
                int max_chan_width = (((iside == TOP) || (iside == BOTTOM)) ? x_chan_width : y_chan_width);
                excess_tracks_selected[iside][dx][dy].resize(max_chan_width);
            }
        }
    }

    for (int i = 0; i < num_phys_pins; ++i) {
        e_side side = pin_locations[i].side;
        int width = pin_locations[i].width_offset;
        int height = pin_locations[i].height_offset;

        int max_chan_width = (((side == TOP) || (side == BOTTOM)) ? x_chan_width : y_chan_width);

        for (int j = 0; j < max_chan_width; j++) {
            excess_tracks_selected[side][width][height][j] = 0;
        }
    }

    int group_size;

    if (directionality == BI_DIRECTIONAL) {
        group_size = 1;
    } else {
        VTR_ASSERT(directionality == UNI_DIRECTIONAL);
        group_size = 2;
    }

    VTR_ASSERT((x_chan_width % group_size == 0) && (y_chan_width % group_size == 0) && (Fc % group_size == 0));

    /* offset is used to move to a different point in the track space if it is detected that
     * the tracks being assigned overlap recently assigned tracks, with the goal of increasing
     * track diversity.
     */
    int offset = 0;

    for (int i = 0; i < num_phys_pins; ++i) {
        int pin = pin_locations[i].pin_index;
        e_side side = pin_locations[i].side;
        int width = pin_locations[i].width_offset;
        int height = pin_locations[i].height_offset;

        /* Bi-directional treats each track separately, uni-directional works with pairs of tracks */
        for (int j = 0; j < (Fc / group_size); ++j) {
            int max_chan_width = (((side == TOP) || (side == BOTTOM)) ? x_chan_width : y_chan_width);
            float step_size = (float)max_chan_width / (float)(Fc * num_phys_pins);

            VTR_ASSERT(Fc > 0);
            float fc_step = (float)max_chan_width / (float)Fc;

            /* We may go outside the track ID space, because of offset, so use modulo arithmetic below. */

            float ftrack = pattern_fmod((i + offset) * step_size, fc_step) + (j * fc_step);
            int itrack = ((int)ftrack) * group_size;

            if (j == 0) {
                /* Check if tracks to be assigned by the algorithm were recently assigned to pins at this
                 * (side, dx, dy). If so, loop through all possible alternative track
                 * assignments to find ones that include the most tracks that haven't been selected recently.
                 */
                for (;;) {
                    int saved_offset_increment = 0;
                    int max_num_unassigned_tracks = 0;

                    /* Across all potential track assignments, determine the maximum number of recently
                     * unassigned tracks that can be assigned this iteration. offset_increment is used to
                     * increment through the potential track assignments. The nested loops inside the
                     * offset_increment loop, iterate through all the tracks associated with a particular
                     * track assignment.
                     */

                    for (int offset_increment = 0; offset_increment < num_phys_pins; offset_increment++) {
                        int num_unassigned_tracks = 0;
                        int num_total_tracks = 0;

                        for (int j2 = 0; j2 < (Fc / group_size); ++j2) {
                            ftrack = pattern_fmod((i + offset + offset_increment) * step_size, fc_step) + (j2 * fc_step);
                            itrack = ((int)ftrack) * group_size;

                            for (int k = 0; k < group_size; ++k) {
                                if (excess_tracks_selected[side][width][height][(itrack + k) % max_chan_width] == 0) {
                                    num_unassigned_tracks++;
                                }

                                num_total_tracks++;
                            }
                        }

                        if (num_unassigned_tracks > max_num_unassigned_tracks) {
                            max_num_unassigned_tracks = num_unassigned_tracks;
                            saved_offset_increment = offset_increment;
                        }

                        if (num_unassigned_tracks == num_total_tracks) {
                            /* We can't do better than this, so end search. */
                            break;
                        }
                    }

                    if (max_num_unassigned_tracks > 0) {
                        /* Use the minimum offset increment that achieves the desired goal of track diversity,
                         * so the patterns produced are similar to the old algorithm (which doesn't explicitly
                         * monitor track diversity).
                         */

                        offset += saved_offset_increment;

                        ftrack = pattern_fmod((i + offset) * step_size, fc_step);
                        itrack = ((int)ftrack) * group_size;

                        break;
                    } else {
                        /* All tracks have been assigned recently. Decrement the excess_tracks_selected counts for
                         * this location (side, dx, dy), modifying the memory of recently assigned
                         * tracks. A decrement is done rather than a reset, so if there was some unevenness of track
                         * assignment, that will be factored into the next round of track assignment.
                         */
                        for (int k = 0; k < max_chan_width; k++) {
                            VTR_ASSERT(excess_tracks_selected[side][width][height][k] > 0);
                            excess_tracks_selected[side][width][height][k]--;
                        }
                    }
                }
            }

            /* Assign the group of tracks for the Fc pattern */
            for (int k = 0; k < group_size; ++k) {
                tracks_connected_to_pin[pin][width][height][side][group_size * j + k] = (itrack + k) % max_chan_width;

                excess_tracks_selected[side][width][height][(itrack + k) % max_chan_width]++;
            }
        }
    }
}

static void load_perturbed_connection_block_pattern(vtr::NdMatrix<int, 5>& tracks_connected_to_pin,
                                                    const std::vector<t_pin_loc>& pin_locations,
                                                    const int x_chan_width,
                                                    const int y_chan_width,
                                                    const int Fc,
                                                    enum e_directionality directionality) {
    /* Loads the tracks_connected_to_pin array with an unevenly distributed     *
     * set of switches across the channel.  This is done for inputs when        *
     * Fc_input = Fc_output to avoid creating "pin domains" -- certain output   *
     * pins being able to talk only to certain input pins because their switch  *
     * patterns exactly line up.  Distribute Fc/2 + 1 switches over half the    *
     * channel and Fc/2 - 1 switches over the other half to make the switch     *
     * pattern different from the uniform one of the outputs.  Also, have half  *
     * the pins put the "dense" part of their connections in the first half of  *
     * the channel and the other half put the "dense" part in the second half,  *
     * to make sure each track can connect to about the same number of ipins.   */

    VTR_ASSERT(directionality == BI_DIRECTIONAL);

    int Fc_dense = (Fc / 2) + 1;
    int Fc_sparse = Fc - Fc_dense; /* Works for even or odd Fc */
    int Fc_half[2];

    int num_phys_pins = pin_locations.size();

    for (int i = 0; i < num_phys_pins; ++i) {
        int pin = pin_locations[i].pin_index;
        e_side side = pin_locations[i].side;
        int width = pin_locations[i].width_offset;
        int height = pin_locations[i].height_offset;

        int max_chan_width = (((side == TOP) || (side == BOTTOM)) ? x_chan_width : y_chan_width);
        float step_size = (float)max_chan_width / (float)(Fc * num_phys_pins);

        float spacing_dense = (float)max_chan_width / (float)(2 * Fc_dense);
        float spacing_sparse = (float)max_chan_width / (float)(2 * Fc_sparse);
        float spacing[2];

        /* Flip every pin to balance switch density */
        spacing[i % 2] = spacing_dense;
        Fc_half[i % 2] = Fc_dense;
        spacing[(i + 1) % 2] = spacing_sparse;
        Fc_half[(i + 1) % 2] = Fc_sparse;

        float ftrack = i * step_size; /* Start point.  Staggered from pin to pin */
        int iconn = 0;

        for (int ihalf = 0; ihalf < 2; ihalf++) { /* For both dense and sparse halves. */
            for (int j = 0; j < Fc_half[ihalf]; ++j) {
                /* Can occasionally get wraparound due to floating point rounding.
                 * This is okay because the starting position > 0 when this occurs
                 * so connection is valid and fine */
                int itrack = (int)ftrack;
                itrack = itrack % max_chan_width;
                tracks_connected_to_pin[pin][width][height][side][iconn] = itrack;

                ftrack += spacing[ihalf];
                iconn++;
            }
        }
    } /* End for all physical pins. */
}

#ifdef ENABLE_CHECK_ALL_TRACKS

static void check_all_tracks_reach_pins(t_logical_block_type_ptr type,
                                        int***** tracks_connected_to_pin,
                                        int max_chan_width,
                                        int Fc,
                                        enum e_pin_type ipin_or_opin) {
    /* Checks that all tracks can be reached by some pin.   */
    VTR_ASSERT(max_chan_width > 0);

    int* num_conns_to_track; /* [0..max_chan_width-1] */
    num_conns_to_track = (int*)vtr::calloc(max_chan_width, sizeof(int));

    for (int pin = 0; pin < type->num_pins; ++pin) {
        for (int width = 0; width < type->width; ++width) {
            for (int height = 0; height < type->height; ++height) {
                for (int side = 0; side < 4; ++side) {
                    if (tracks_connected_to_pin[pin][width][height][side][0] != OPEN) { /* Pin exists */
                        for (int conn = 0; conn < Fc; ++conn) {
                            int track = tracks_connected_to_pin[pin][width][height][side][conn];
                            num_conns_to_track[track]++;
                        }
                    }
                }
            }
        }
    }

    for (int track = 0; track < max_chan_width; ++track) {
        if (num_conns_to_track[track] <= 0) {
            VTR_LOG_ERROR("check_all_tracks_reach_pins: Track %d does not connect to any CLB %ss.\n",
                          track, (ipin_or_opin == DRIVER ? "OPIN" : "IPIN"));
        }
    }
    free(num_conns_to_track);
}
#endif

/* Allocates and loads the track to ipin lookup for each physical grid type. This
 * is the same information as the ipin_to_track map but accessed in a different way. */

static vtr::NdMatrix<std::vector<int>, 4> alloc_and_load_track_to_pin_lookup(vtr::NdMatrix<std::vector<int>, 4> pin_to_track_map,
                                                                             const vtr::Matrix<int>& Fc,
                                                                             const int type_width,
                                                                             const int type_height,
                                                                             const int num_pins,
                                                                             const int max_chan_width,
                                                                             const int num_seg_types) {
    /* [0..max_chan_width-1][0..width][0..height][0..3].  For each track number
     * it stores a vector for each of the four sides.  x-directed channels will
     * use the TOP and   BOTTOM vectors to figure out what clb input pins they
     * connect to above  and below them, respectively, while y-directed channels
     * use the LEFT and RIGHT vectors.  Each vector contains an nelem field
     * saying how many ipins it connects to.  The list[0..nelem-1] array then
     * gives the pin numbers.                                                  */

    /* Note that a clb pin that connects to a channel on its RIGHT means that  *
     * that channel connects to a clb pin on its LEFT.  The convention used    *
     * here is always in the perspective of the CLB                            */

    if (num_pins < 1) {
        return vtr::NdMatrix<std::vector<int>, 4>();
    }

    /* Alloc and zero the the lookup table */
    auto track_to_pin_lookup = vtr::NdMatrix<std::vector<int>, 4>({size_t(max_chan_width), size_t(type_width), size_t(type_height), 4});

    /* Count number of pins to which each track connects  */
    for (int pin = 0; pin < num_pins; ++pin) {
        for (int width = 0; width < type_width; ++width) {
            for (int height = 0; height < type_height; ++height) {
                for (int side = 0; side < 4; ++side) {
                    if (pin_to_track_map[pin][width][height][side].empty())
                        continue;

                    /* get number of tracks to which this pin connects */
                    int num_tracks = 0;
                    for (int iseg = 0; iseg < num_seg_types; iseg++) {
                        num_tracks += Fc[pin][iseg];
                    }

                    for (int conn = 0; conn < num_tracks; ++conn) {
                        int track = pin_to_track_map[pin][width][height][side][conn];
                        VTR_ASSERT(track < max_chan_width);
                        VTR_ASSERT(track >= 0);
                        track_to_pin_lookup[track][width][height][side].push_back(pin);
                    }
                }
            }
        }
    }

    return track_to_pin_lookup;
}

/* TODO: This function should adapt RRNodeId */
std::string describe_rr_node(int inode) {
    auto& device_ctx = g_vpr_ctx.device();
    const auto& rr_graph = device_ctx.rr_graph;

    std::string msg = vtr::string_fmt("RR node: %d", inode);

    auto rr_node = device_ctx.rr_nodes[inode];

    if (rr_graph.node_type(RRNodeId(inode)) == CHANX || rr_graph.node_type(RRNodeId(inode)) == CHANY) {
        auto cost_index = rr_graph.node_cost_index(RRNodeId(inode));

        int seg_index = device_ctx.rr_indexed_data[cost_index].seg_index;
        std::string rr_node_direction_string = rr_graph.node_direction_string(RRNodeId(inode));

        if (seg_index < (int)device_ctx.rr_segments.size()) {
            msg += vtr::string_fmt(" track: %d longline: %d",
                                   rr_node.track_num(),
                                   device_ctx.rr_segments[seg_index].longline);
        } else {
            msg += vtr::string_fmt(" track: %d seg_type: ILLEGAL_SEG_INDEX %d",
                                   rr_node.track_num(),
                                   seg_index);
        }
    } else if (rr_graph.node_type(RRNodeId(inode)) == IPIN || rr_graph.node_type(RRNodeId(inode)) == OPIN) {
        auto type = device_ctx.grid[rr_graph.node_xlow(rr_node.id())][rr_graph.node_ylow(rr_node.id())].type;
        std::string pin_name = block_type_pin_index_to_name(type, rr_node.pin_num());

        msg += vtr::string_fmt(" pin: %d pin_name: %s",
                               rr_node.pin_num(),
                               pin_name.c_str());
    } else {
        VTR_ASSERT(rr_graph.node_type(RRNodeId(inode)) == SOURCE || rr_graph.node_type(RRNodeId(inode)) == SINK);

        msg += vtr::string_fmt(" class: %d", rr_node.class_num());
    }

    msg += vtr::string_fmt(" capacity: %d", rr_graph.node_capacity(RRNodeId(inode)));
    msg += vtr::string_fmt(" fan-in: %d", rr_graph.node_fan_in(RRNodeId(inode)));
    msg += vtr::string_fmt(" fan-out: %d", rr_node.num_edges());

    msg += rr_graph.node_coordinate_to_string(RRNodeId(inode));

    return msg;
}

static void build_unidir_rr_opins(RRGraphBuilder& rr_graph_builder,
                                  const int i,
                                  const int j,
                                  const e_side side,
                                  const DeviceGrid& grid,
                                  const std::vector<vtr::Matrix<int>>& Fc_out,
                                  const int max_chan_width,
                                  const t_chan_details& chan_details_x,
                                  const t_chan_details& chan_details_y,
                                  vtr::NdMatrix<int, 3>& Fc_xofs,
                                  vtr::NdMatrix<int, 3>& Fc_yofs,
                                  t_rr_edge_info_set& rr_edges_to_create,
                                  bool* Fc_clipped,
                                  const t_rr_graph_storage& rr_nodes,
                                  const t_direct_inf* directs,
                                  const int num_directs,
                                  const t_clb_to_clb_directs* clb_to_clb_directs,
                                  const int num_seg_types) {
    /*
     * This routine adds the edges from opins to channels at the specified
     * grid location (i,j) and grid tile side
     */
    *Fc_clipped = false;

    auto type = grid[i][j].type;

    int width_offset = grid[i][j].width_offset;
    int height_offset = grid[i][j].height_offset;

    /* Go through each pin and find its fanout. */
    for (int pin_index = 0; pin_index < type->num_pins; ++pin_index) {
        /* Skip global pins and pins that are not of DRIVER type */
        int class_index = type->pin_class[pin_index];
        if (type->class_inf[class_index].type != DRIVER) {
            continue;
        }
        if (type->is_ignored_pin[pin_index]) {
            continue;
        }

        RRNodeId opin_node_index = rr_graph_builder.node_lookup().find_node(i, j, OPIN, pin_index, side);
        if (!opin_node_index) continue; //No valid from node

        for (int iseg = 0; iseg < num_seg_types; iseg++) {
            /* get Fc for this segment type */
            int seg_type_Fc = Fc_out[type->index][pin_index][iseg];
            VTR_ASSERT(seg_type_Fc >= 0);
            if (seg_type_Fc == 0) {
                continue;
            }

            /* Can't do anything if pin isn't at this location */
            if (0 == type->pinloc[width_offset][height_offset][side][pin_index]) {
                continue;
            }

            /* Figure out the chan seg at that side.
             * side is the side of the logic or io block. */
            bool vert = ((side == TOP) || (side == BOTTOM));
            bool pos_dir = ((side == TOP) || (side == RIGHT));
            t_rr_type chan_type = (vert ? CHANX : CHANY);
            int chan = (vert ? (j) : (i));
            int seg = (vert ? (i) : (j));
            int max_len = (vert ? grid.width() : grid.height());
            vtr::NdMatrix<int, 3>& Fc_ofs = (vert ? Fc_xofs : Fc_yofs);
            if (false == pos_dir) {
                --chan;
            }

            /* Skip the location if there is no channel. */
            if (chan < 0) {
                continue;
            }
            if (seg < 1) {
                continue;
            }
            if (seg > int(vert ? grid.width() : grid.height()) - 2) { //-2 since no channels around perim
                continue;
            }
            if (chan > int(vert ? grid.height() : grid.width()) - 2) { //-2 since no channels around perim
                continue;
            }

            const t_chan_seg_details* seg_details = (chan_type == CHANX ? chan_details_x[seg][chan] : chan_details_y[chan][seg]).data();
            if (seg_details[0].length() == 0)
                continue;

            /* Get the list of opin to mux connections for that chan seg. */
            bool clipped;
            get_unidir_opin_connections(rr_graph_builder, chan, seg,
                                        seg_type_Fc, iseg, chan_type, seg_details,
                                        opin_node_index,
                                        rr_edges_to_create,
                                        Fc_ofs, max_len, max_chan_width,
                                        &clipped);
            if (clipped) {
                *Fc_clipped = true;
            }
        }

        /* Add in direct connections */
        get_opin_direct_connections(rr_graph_builder, i, j, side, pin_index, opin_node_index, rr_edges_to_create, rr_nodes,
                                    directs, num_directs, clb_to_clb_directs);
    }
}

/**
 * Parse out which CLB pins should connect directly to which other CLB pins then store that in a clb_to_clb_directs data structure
 * This data structure supplements the the info in the "directs" data structure
 * TODO: The function that does this parsing in placement is poorly done because it lacks generality on heterogeniety, should replace with this one
 */
static t_clb_to_clb_directs* alloc_and_load_clb_to_clb_directs(const t_direct_inf* directs, const int num_directs, int delayless_switch) {
    int i;
    t_clb_to_clb_directs* clb_to_clb_directs;
    char *tile_name, *port_name;
    int start_pin_index, end_pin_index;
    t_physical_tile_type_ptr physical_tile = nullptr;
    t_physical_tile_port tile_port;

    auto& device_ctx = g_vpr_ctx.device();

    clb_to_clb_directs = (t_clb_to_clb_directs*)vtr::calloc(num_directs, sizeof(t_clb_to_clb_directs));

    tile_name = nullptr;
    port_name = nullptr;

    for (i = 0; i < num_directs; i++) {
        tile_name = (char*)vtr::malloc((strlen(directs[i].from_pin) + strlen(directs[i].to_pin)) * sizeof(char));
        port_name = (char*)vtr::malloc((strlen(directs[i].from_pin) + strlen(directs[i].to_pin)) * sizeof(char));

        // Load from pins
        // Parse out the pb_type name, port name, and pin range
        parse_direct_pin_name(directs[i].from_pin, directs[i].line, &start_pin_index, &end_pin_index, tile_name, port_name);

        // Figure out which type, port, and pin is used
        for (const auto& type : device_ctx.physical_tile_types) {
            if (strcmp(type.name, tile_name) == 0) {
                physical_tile = &type;
                break;
            }
        }

        if (physical_tile == nullptr) {
            VPR_THROW(VPR_ERROR_ARCH, "Unable to find block %s.\n", tile_name);
        }

        clb_to_clb_directs[i].from_clb_type = physical_tile;

        tile_port = find_tile_port_by_name(physical_tile, port_name);

        if (start_pin_index == OPEN) {
            VTR_ASSERT(start_pin_index == end_pin_index);
            start_pin_index = 0;
            end_pin_index = tile_port.num_pins - 1;
        }

        // Add clb directs start/end pin indices based on the absolute pin position
        // of the port defined in the direct connection. The CLB is the source one.
        clb_to_clb_directs[i].from_clb_pin_start_index = tile_port.absolute_first_pin_index + start_pin_index;
        clb_to_clb_directs[i].from_clb_pin_end_index = tile_port.absolute_first_pin_index + end_pin_index;

        // Load to pins
        // Parse out the pb_type name, port name, and pin range
        parse_direct_pin_name(directs[i].to_pin, directs[i].line, &start_pin_index, &end_pin_index, tile_name, port_name);

        // Figure out which type, port, and pin is used
        for (const auto& type : device_ctx.physical_tile_types) {
            if (strcmp(type.name, tile_name) == 0) {
                physical_tile = &type;
                break;
            }
        }

        if (physical_tile == nullptr) {
            VPR_THROW(VPR_ERROR_ARCH, "Unable to find block %s.\n", tile_name);
        }

        clb_to_clb_directs[i].to_clb_type = physical_tile;

        tile_port = find_tile_port_by_name(physical_tile, port_name);

        if (start_pin_index == OPEN) {
            VTR_ASSERT(start_pin_index == end_pin_index);
            start_pin_index = 0;
            end_pin_index = tile_port.num_pins - 1;
        }

        // Add clb directs start/end pin indices based on the absolute pin position
        // of the port defined in the direct connection. The CLB is the destination one.
        clb_to_clb_directs[i].to_clb_pin_start_index = tile_port.absolute_first_pin_index + start_pin_index;
        clb_to_clb_directs[i].to_clb_pin_end_index = tile_port.absolute_first_pin_index + end_pin_index;

        if (abs(clb_to_clb_directs[i].from_clb_pin_start_index - clb_to_clb_directs[i].from_clb_pin_end_index) != abs(clb_to_clb_directs[i].to_clb_pin_start_index - clb_to_clb_directs[i].to_clb_pin_end_index)) {
            vpr_throw(VPR_ERROR_ARCH, get_arch_file_name(), directs[i].line,
                      "Range mismatch from %s to %s.\n", directs[i].from_pin, directs[i].to_pin);
        }

        //Set the switch index
        if (directs[i].switch_type > 0) {
            //Use the specified switch
            clb_to_clb_directs[i].switch_index = directs[i].switch_type;
        } else {
            //Use the delayless switch by default
            clb_to_clb_directs[i].switch_index = delayless_switch;
        }
        free(tile_name);
        free(port_name);
    }

    return clb_to_clb_directs;
}

/* Add all direct clb-pin-to-clb-pin edges to given opin
 *
 * The current opin is located at (x,y) along the specified side
 */
static int get_opin_direct_connections(RRGraphBuilder& rr_graph_builder,
                                       int x,
                                       int y,
                                       e_side side,
                                       int opin,
                                       RRNodeId from_rr_node,
                                       t_rr_edge_info_set& rr_edges_to_create,
                                       const t_rr_graph_storage& rr_nodes,
                                       const t_direct_inf* directs,
                                       const int num_directs,
                                       const t_clb_to_clb_directs* clb_to_clb_directs) {
    auto& device_ctx = g_vpr_ctx.device();

    t_physical_tile_type_ptr curr_type = device_ctx.grid[x][y].type;

    int num_pins = 0;

    int width_offset = device_ctx.grid[x][y].width_offset;
    int height_offset = device_ctx.grid[x][y].height_offset;
    if (!curr_type->pinloc[width_offset][height_offset][side][opin]) {
        return num_pins; //No source pin on this side
    }

    //Capacity location determined by pin number relative to pins per capacity instance
    int z, relative_opin;
    std::tie(z, relative_opin) = get_capacity_location_from_physical_pin(curr_type, opin);
    VTR_ASSERT(z >= 0 && z < curr_type->capacity);

    /* Iterate through all direct connections */
    for (int i = 0; i < num_directs; i++) {
        /* Find matching direct clb-to-clb connections with the same type as current grid location */
        if (clb_to_clb_directs[i].from_clb_type == curr_type) { //We are at a valid starting point

            if (directs[i].from_side != NUM_SIDES && directs[i].from_side != side) continue;

            //Offset must be in range
            if (x + directs[i].x_offset < int(device_ctx.grid.width() - 1)
                && x + directs[i].x_offset > 0
                && y + directs[i].y_offset < int(device_ctx.grid.height() - 1)
                && y + directs[i].y_offset > 0) {
                //Only add connections if the target clb type matches the type in the direct specification
                t_physical_tile_type_ptr target_type = device_ctx.grid[x + directs[i].x_offset][y + directs[i].y_offset].type;

                if (clb_to_clb_directs[i].to_clb_type == target_type
                    && z + directs[i].sub_tile_offset < int(target_type->capacity)
                    && z + directs[i].sub_tile_offset >= 0) {
                    /* Compute index of opin with regards to given pins */
                    int max_index = OPEN, min_index = OPEN;
                    bool swap = false;
                    if (clb_to_clb_directs[i].from_clb_pin_start_index > clb_to_clb_directs[i].from_clb_pin_end_index) {
                        swap = true;
                        max_index = clb_to_clb_directs[i].from_clb_pin_start_index;
                        min_index = clb_to_clb_directs[i].from_clb_pin_end_index;
                    } else {
                        swap = false;
                        min_index = clb_to_clb_directs[i].from_clb_pin_start_index;
                        max_index = clb_to_clb_directs[i].from_clb_pin_end_index;
                    }

                    if (max_index >= relative_opin && min_index <= relative_opin) {
                        int offset = relative_opin - min_index;
                        /* This opin is specified to connect directly to an ipin, now compute which ipin to connect to */
                        int relative_ipin = OPEN;
                        if (clb_to_clb_directs[i].to_clb_pin_start_index > clb_to_clb_directs[i].to_clb_pin_end_index) {
                            if (swap) {
                                relative_ipin = clb_to_clb_directs[i].to_clb_pin_end_index + offset;
                            } else {
                                relative_ipin = clb_to_clb_directs[i].to_clb_pin_start_index - offset;
                            }
                        } else {
                            if (swap) {
                                relative_ipin = clb_to_clb_directs[i].to_clb_pin_end_index - offset;
                            } else {
                                relative_ipin = clb_to_clb_directs[i].to_clb_pin_start_index + offset;
                            }
                        }

                        int target_sub_tile = z + directs[i].sub_tile_offset;
                        if (relative_ipin >= target_type->sub_tiles[target_sub_tile].num_phy_pins) continue;

                        //If this block has capacity > 1 then the pins of z position > 0 are offset
                        //by the number of pins per capacity instance
                        int ipin = get_physical_pin_from_capacity_location(target_type, relative_ipin, target_sub_tile);

                        /* Add new ipin edge to list of edges */
                        std::vector<RRNodeId> inodes;

                        if (directs[i].to_side != NUM_SIDES) {
                            //Explicit side specified, only create if pin exists on that side
                            RRNodeId inode = rr_graph_builder.node_lookup().find_node(x + directs[i].x_offset, y + directs[i].y_offset, IPIN, ipin, directs[i].to_side);
                            if (inode) {
                                inodes.push_back(inode);
                            }
                        } else {
                            //No side specified, get all candidates
                            inodes = rr_graph_builder.node_lookup().find_nodes_at_all_sides(x + directs[i].x_offset, y + directs[i].y_offset, IPIN, ipin);
                        }

                        if (inodes.size() > 0) {
                            //There may be multiple physical pins corresponding to the logical
                            //target ipin. We only need to connect to one of them (since the physical pins
                            //are logically equivalent). This also ensures the graphics look reasonable and map
                            //back fairly directly to the architecture file in the case of pin equivalence
                            RRNodeId inode = pick_best_direct_connect_target_rr_node(rr_nodes, from_rr_node, inodes);

                            rr_edges_to_create.emplace_back(from_rr_node, inode, clb_to_clb_directs[i].switch_index);
                            ++num_pins;
                        }
                    }
                }
            }
        }
    }
    return num_pins;
}

/* Determines whether the output pins of the specified block type should be perturbed.	*
 *  This is to prevent pathological cases where the output pin connections are		*
 *  spaced such that the connection pattern always skips some types of wire (w.r.t.	*
 *  starting points)									*/
static std::vector<bool> alloc_and_load_perturb_opins(const t_physical_tile_type_ptr type,
                                                      const vtr::Matrix<int>& Fc_out,
                                                      const int max_chan_width,
                                                      const std::vector<t_segment_inf>& segment_inf) {
    int i, Fc_max, iclass, num_wire_types;
    int num, max_primes, factor, num_factors;
    int* prime_factors;
    float step_size = 0;
    float n = 0;
    float threshold = 0.07;

    std::vector<bool> perturb_opins(segment_inf.size(), false);

    i = Fc_max = iclass = 0;
    if (segment_inf.size() > 1) {
        /* Segments of one length are grouped together in the channel.	*
         *  In the future we can determine if any of these segments will	*
         *  encounter the pathological step size case, and determine if	*
         *  we need to perturb based on the segment's frequency (if 	*
         *  frequency is small we should not perturb - testing has found	*
         *  that perturbing a channel when unnecessary increases needed	*
         *  W to achieve the same delay); but for now we just return.	*/
        return perturb_opins;
    } else {
        /* There are as many wire start points as the value of L */
        num_wire_types = segment_inf[0].length;
    }

    /* get Fc_max */
    for (i = 0; i < type->num_pins; ++i) {
        iclass = type->pin_class[i];
        if (Fc_out[i][0] > Fc_max && type->class_inf[iclass].type == DRIVER) {
            Fc_max = Fc_out[i][0];
        }
    }
    /* Nothing to perturb if Fc=0; no need to perturb if Fc = 1 */
    if (Fc_max == 0 || Fc_max == max_chan_width) {
        return perturb_opins;
    }

    /* Pathological cases occur when the step size, W/Fc, is a multiple of	*
     *  the number of wire starting points, L. Specifically, when the step 	*
     *  size is a multiple of a prime factor of L, the connection pattern	*
     *  will always skip some wires. Thus, we perturb pins if we detect this	*
     *  case.								*/

    /* get an upper bound on the number of prime factors of num_wire_types	*/
    max_primes = (int)floor(log((float)num_wire_types) / log(2.0));
    max_primes = std::max(max_primes, 1); //Minimum of 1 to ensure we allocate space for at least one prime_factor

    prime_factors = (int*)vtr::malloc(max_primes * sizeof(int));
    for (i = 0; i < max_primes; i++) {
        prime_factors[i] = 0;
    }

    /* Find the prime factors of num_wire_types */
    num = num_wire_types;
    factor = 2;
    num_factors = 0;
    while (pow((float)factor, 2) <= num) {
        if (num % factor == 0) {
            num /= factor;
            if (factor != prime_factors[num_factors]) {
                prime_factors[num_factors] = factor;
                num_factors++;
            }
        } else {
            factor++;
        }
    }
    if (num_factors == 0) {
        prime_factors[num_factors++] = num_wire_types; /* covers cases when num_wire_types is prime */
    }

    /* Now see if step size is an approximate multiple of one of the factors. A 	*
     *  threshold is used because step size may not be an integer.			*/
    step_size = (float)max_chan_width / Fc_max;
    for (i = 0; i < num_factors; i++) {
        if (vtr::nint(step_size) < prime_factors[i]) {
            perturb_opins[0] = false;
            break;
        }

        n = step_size / prime_factors[i];
        n = n - (float)vtr::nint(n); /* fractinal part */
        if (fabs(n) < threshold) {
            perturb_opins[0] = true;
            break;
        } else {
            perturb_opins[0] = false;
        }
    }
    free(prime_factors);

    return perturb_opins;
}

static RRNodeId pick_best_direct_connect_target_rr_node(const t_rr_graph_storage& rr_nodes,
                                                        RRNodeId from_rr,
                                                        const std::vector<RRNodeId>& candidate_rr_nodes) {
    //With physically equivalent pins there may be multiple candidate rr nodes (which are equivalent)
    //to connect the direct edge to.
    //As a result it does not matter (from a correctness standpoint) which is picked.
    //
    //However intuitively we would expect (e.g. when visualizing the drawn RR graph) that the 'closest'
    //candidate would be picked (i.e. to minimize the drawn edge length).
    //
    //This function attempts to pick the 'best/closest' of the candidates.
    auto& device_ctx = g_vpr_ctx.device();
    const auto& rr_graph = device_ctx.rr_graph;

    VTR_ASSERT(rr_graph.node_type(from_rr) == OPIN);

    float best_dist = std::numeric_limits<float>::infinity();
    RRNodeId best_rr = RRNodeId::INVALID();

    for (const e_side& from_side : SIDES) {
        /* Bypass those side where the node does not appear */
        if (!rr_nodes.is_node_on_specific_side(from_rr, from_side)) {
            continue;
        }

        for (RRNodeId to_rr : candidate_rr_nodes) {
            VTR_ASSERT(rr_graph.node_type(to_rr) == IPIN);
            float to_dist = std::abs(rr_graph.node_xlow(from_rr) - rr_graph.node_xlow(to_rr))
                            + std::abs(rr_graph.node_ylow(from_rr) - rr_graph.node_ylow(to_rr));

            for (const e_side& to_side : SIDES) {
                /* Bypass those side where the node does not appear */
                if (!rr_nodes.is_node_on_specific_side(to_rr, to_side)) {
                    continue;
                }

                //Include a partial unit of distance based on side alignment to ensure
                //we preferr facing sides
                if ((from_side == RIGHT && to_side == LEFT)
                    || (from_side == LEFT && to_side == RIGHT)
                    || (from_side == TOP && to_side == BOTTOM)
                    || (from_side == BOTTOM && to_side == TOP)) {
                    //Facing sides
                    to_dist += 0.25;
                } else if (((from_side == RIGHT || from_side == LEFT) && (to_side == TOP || to_side == BOTTOM))
                           || ((from_side == TOP || from_side == BOTTOM) && (to_side == RIGHT || to_side == LEFT))) {
                    //Perpendicular sides
                    to_dist += 0.5;

                } else {
                    //Opposite sides
                    to_dist += 0.75;
                }

                if (to_dist < best_dist) {
                    best_dist = to_dist;
                    best_rr = to_rr;
                }
            }
        }
    }

    VTR_ASSERT(best_rr);

    return best_rr;
}

//Collects the sets of connected non-configurable edges in the RR graph
static void create_edge_groups(EdgeGroups* groups) {
    auto& device_ctx = g_vpr_ctx.device();
    auto& rr_nodes = device_ctx.rr_nodes;

    rr_nodes.for_each_edge(
        [&](RREdgeId edge, RRNodeId src, RRNodeId sink) {
            if (!device_ctx.rr_switch_inf[rr_nodes.edge_switch(edge)].configurable()) {
                groups->add_non_config_edge(size_t(src), size_t(sink));
            }
        });

    groups->create_sets();
}

t_non_configurable_rr_sets identify_non_configurable_rr_sets() {
    EdgeGroups groups;
    create_edge_groups(&groups);

    return groups.output_sets();
}

static void process_non_config_sets() {
    auto& device_ctx = g_vpr_ctx.mutable_device();
    EdgeGroups groups;
    create_edge_groups(&groups);
    groups.set_device_context(device_ctx);
}<|MERGE_RESOLUTION|>--- conflicted
+++ resolved
@@ -1405,13 +1405,8 @@
                 rr_edges_to_create.emplace_back(inode, opin_nodes[iedge], delayless_switch);
             }
 
-<<<<<<< HEAD
-            L_rr_node.set_node_cost_index(inode, SOURCE_COST_INDEX);
+            L_rr_node.set_node_cost_index(inode, RRIndexedDataId(SOURCE_COST_INDEX));
             rr_graph_builder.set_node_type(inode, SOURCE);
-=======
-            L_rr_node.set_node_cost_index(inode, RRIndexedDataId(SOURCE_COST_INDEX));
-            L_rr_node.set_node_type(inode, SOURCE);
->>>>>>> 7554512c
         } else { /* SINK */
             VTR_ASSERT(class_inf[iclass].type == RECEIVER);
             inode = rr_graph_builder.node_lookup().find_node(i, j, SINK, iclass);
@@ -1428,13 +1423,8 @@
              * - set_node_cost_index(RRNodeId, int);
              * - set_node_type(RRNodeId, t_rr_type);
              */
-<<<<<<< HEAD
-            L_rr_node.set_node_cost_index(inode, SINK_COST_INDEX);
+            L_rr_node.set_node_cost_index(inode, RRIndexedDataId(SINK_COST_INDEX));
             rr_graph_builder.set_node_type(inode, SINK);
-=======
-            L_rr_node.set_node_cost_index(inode, RRIndexedDataId(SINK_COST_INDEX));
-            L_rr_node.set_node_type(inode, SINK);
->>>>>>> 7554512c
         }
 
         /* Things common to both SOURCEs and SINKs.   */
@@ -1468,13 +1458,8 @@
                                 //Add info about the edge to be created
                                 rr_edges_to_create.emplace_back(inode, to_node, delayless_switch);
 
-<<<<<<< HEAD
-                                L_rr_node.set_node_cost_index(inode, IPIN_COST_INDEX);
+                                L_rr_node.set_node_cost_index(inode, RRIndexedDataId(IPIN_COST_INDEX));
                                 rr_graph_builder.set_node_type(inode, IPIN);
-=======
-                                L_rr_node.set_node_cost_index(inode, RRIndexedDataId(IPIN_COST_INDEX));
-                                L_rr_node.set_node_type(inode, IPIN);
->>>>>>> 7554512c
                             }
                         } else {
                             VTR_ASSERT(class_inf[iclass].type == DRIVER);
@@ -1485,13 +1470,8 @@
                             /* Output pins may not exist on some sides, we may not always find one */
                             if (inode) {
                                 //Initially left unconnected
-<<<<<<< HEAD
-                                L_rr_node.set_node_cost_index(inode, OPIN_COST_INDEX);
+                                L_rr_node.set_node_cost_index(inode, RRIndexedDataId(OPIN_COST_INDEX));
                                 rr_graph_builder.set_node_type(inode, OPIN);
-=======
-                                L_rr_node.set_node_cost_index(inode, RRIndexedDataId(OPIN_COST_INDEX));
-                                L_rr_node.set_node_type(inode, OPIN);
->>>>>>> 7554512c
                             }
                         }
 
