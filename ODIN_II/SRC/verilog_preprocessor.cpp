#include <ctype.h>
#include <stdio.h>
#include <string.h>
#include <stdlib.h>
#include "verilog_preprocessor.h"
#include "odin_types.h"
#include "vtr_util.h"
#include "vtr_memory.h"
#include "odin_util.h"
#include <stdbool.h>
#include <regex>
#include <string>

#include "odin_buffer.hpp"

#define DefaultSize 20

/* Structs */
struct veri_include
{
	char *path;
	struct veri_include *included_from;
	int	line;
};

struct veri_define
{
	char *symbol;
	char *value;
	int line;
	veri_include *defined_in;
};

struct veri_Includes
{
	veri_include **included_files;
	int current_size;
	int current_index;
};

struct veri_Defines
{
	veri_define **defined_constants;
	int current_size;
	int current_index;
};

/* Stack for tracking conditional branches --------------------------------- */
struct veri_flag_node
{
	int flag;
	struct veri_flag_node *next;
};

struct veri_flag_stack
{
	veri_flag_node *top;
} ;

void clean_veri_define(veri_define *current);
void clean_veri_include(veri_include *current);

/* Adding/Removing includes or defines */
int add_veri_define(char *symbol, char *value, int line, veri_include *included_from);
char* ret_veri_definedval(const char *symbol);
int veri_is_defined(const char * symbol);
veri_include* add_veri_include(const char *path, int line, veri_include *included_from);

/* Preprocessor ------------------------------------------------------------- */
void veri_preproc_bootstraped(FILE *source, FILE *preproc_producer, veri_include *current_include);

/* stack methods */
int top(veri_flag_stack *stack);
int pop(veri_flag_stack *stack);
void push(veri_flag_stack *stack, int flag);

/* General Utility methods ------------------------------------------------- */
static char* get_line(FILE *source, bool *eof, bool *multiline_comment, const char *one_line_comment, const char *n_line_comment_ST, const char *n_line_comment_END);


/* Globals */
struct veri_Includes veri_includes;
struct veri_Defines veri_defines;

const char symbol_char[] = "abcdefghijklmnopqrstuvwxyzABCDEFGHIJKLMNOPQRSTUVWXYZ_0123456789";


/*
 * Initialize the preprocessor by allocating sufficient memory and setting sane values
 */
int init_veri_preproc()
{
	veri_includes.included_files = (veri_include **) vtr::calloc(DefaultSize, sizeof(veri_include *));
	if (veri_includes.included_files == NULL)
	{
		perror("veri_includes.included_files : vtr::calloc ");
		return -1;
	}
	veri_includes.current_size = DefaultSize;
	veri_includes.current_index = 0;

	veri_defines.defined_constants = (veri_define **) vtr::calloc(DefaultSize, sizeof(veri_define *));
	if (veri_defines.defined_constants == NULL)
	{
		perror("veri_defines.defined_constants : vtr::calloc ");
		return -1;
	}
	veri_defines.current_size = DefaultSize;
	veri_defines.current_index = 0;
	return 0;
}

/*
 * Cleanup allocated memory
 */
int cleanup_veri_preproc()
{
	//fprintf(stderr, "Cleaning up the verilog preprocessor\n");

	veri_define *def_iterator = veri_defines.defined_constants[0];
	veri_include *inc_iterator = veri_includes.included_files[0];
	int i;

	for (i = 0; i < veri_defines.current_index && i < veri_defines.current_size; def_iterator = veri_defines.defined_constants[++i])
	{
		clean_veri_define(def_iterator);
	}
	def_iterator = NULL;
	veri_defines.current_index = 0;
	veri_defines.current_size = 0;
	vtr::free(veri_defines.defined_constants);

	for (i = 0; i < veri_includes.current_index && i < veri_includes.current_size; inc_iterator = veri_includes.included_files[++i])
	{
		clean_veri_include(inc_iterator);
	}
	inc_iterator = NULL;
	veri_includes.current_index = 0;
	veri_includes.current_size = 0;
	vtr::free(veri_includes.included_files);

	//fprintf(stderr, " --- Finished\n");

	return 0;
}

/*
 * Free memory for a symbol in the define table
 */
void clean_veri_define(veri_define *current)
{
	if (current != NULL)
	{
		//fprintf(stderr, "\tCleaning Symbol: %s, ", current->symbol);
		vtr::free(current->symbol);
		//fprintf(stderr, "Value: %s ", current->value);
		vtr::free(current->value);

		current->defined_in = NULL;

		vtr::free(current);
		current=NULL;
		//fprintf(stderr, "...done\n");
	}
}

/*
 * Free memory for a symbol in the include table
 */
void clean_veri_include(veri_include *current)
{
	if (current != NULL)
	{
		//fprintf(stderr, "\tCleaning Include: %s ", current->path);
		vtr::free(current->path);

		vtr::free(current);
		current = NULL;
		//fprintf(stderr, "...done\n");
	}
}

/*
 * add_veri_define returns a non negative value on success, a -1 if creation of the define failed
 * due to a lack of memory and -2 if the symbol was previously defined and the values conflict
 */
int add_veri_define(char *symbol, char *value, int line, veri_include *defined_in)
{
	int i;
	veri_define *def_iterator = veri_defines.defined_constants[0];
	veri_define *new_def = (veri_define *)vtr::malloc(sizeof(veri_define));
	if (new_def == NULL)
	{
		perror("new_def : vtr::malloc ");
		return -1;
	}

	/* Check to see if there's enough space in our lookup table and reallocate if not. */
	if (veri_defines.current_index == veri_defines.current_size)
	{
		veri_defines.defined_constants = (veri_define **)vtr::realloc(veri_defines.defined_constants, (size_t)(veri_defines.current_size * 2) * sizeof(veri_define *));
		//In a perfect world there is a check here to make sure realloc succeded
		veri_defines.current_size *= 2;
	}

	/* Check previously defined values for collisions. */
	for (i = 0; i < veri_defines.current_index && i < veri_defines.current_size; def_iterator = veri_defines.defined_constants[++i])
	{
		if (0 == strcmp(def_iterator->symbol, symbol))
		{
			warning_message(PARSE_ERROR, -1, -1, "The constant %s defined on line %d in %s was previously defined on line %d in %s\n",
				symbol, line, defined_in->path, def_iterator->line, def_iterator->defined_in->path);

			if (value == NULL || (value[0] == '/' && value[1] == '/'))
#ifndef BLOCK_EMPTY_DEFINES
			{
				warning_message(PARSE_ERROR, -1, -1, "The new value of %s is empty\n\n", symbol);
				vtr::free(def_iterator->value);
				def_iterator->value =NULL;
			}
#else
			{
				warning_message(PARSE_ERROR, -1, -1, "The new value of %s is empty, doing nothing\n\n", symbol);
				return 0;
			}
#endif
			else if (0 != strcmp(def_iterator->value, value))
			{
				warning_message(PARSE_ERROR, -1, -1, "The value of %s has been redefined to %s, the previous value was %s\n\n",
					symbol, value, def_iterator->value);
				vtr::free(def_iterator->value);
				def_iterator->value = (char *)vtr::strdup(value);
			}

			vtr::free(new_def);
			return -2;
		}
	}

	/* Create the new define and initalize it. */
	new_def->symbol = (char *)vtr::strdup(symbol);
	new_def->value = (value == NULL)? vtr::strdup("") : (char *)vtr::strdup(value);
	new_def->line = line;
	new_def->defined_in = defined_in;

	veri_defines.defined_constants[veri_defines.current_index] = new_def;
	veri_defines.current_index++;

	return 0;
}

/* add_veri_include shall return NULL if it is unable to create a new
 * veri_include in the lookup table or an entry for that file already exists.
 * Otherwise it wil return a pointer to the new veri_include entry.
 */
veri_include* add_veri_include(const char *path, int line, veri_include *included_from)
{
	int i;
	veri_include *inc_iterator = veri_includes.included_files[0];
	veri_include *new_inc = (veri_include *)vtr::malloc(sizeof(veri_include));
	if (new_inc == NULL)
	{
		perror("new_inc : vtr::malloc ");
		return NULL;
	}

	/* Check to see if there's enough space in our lookup table and reallocate if not. */
	if (veri_includes.current_index == veri_includes.current_size)
	{
		veri_includes.included_files = (veri_include **)vtr::realloc(veri_includes.included_files, (size_t)(veri_includes.current_size * 2) * sizeof(veri_include *));
		//In a perfect world there is a check here to make sure realloc succeded
		veri_includes.current_size *= 2;
	}

	/* Scan previous includes to make sure the file wasn't included previously. */
	for (i = 0; i < veri_includes.current_index && i < veri_includes.current_size && inc_iterator != NULL; inc_iterator = veri_includes.included_files[++i])
		if (0 == strcmp(path, inc_iterator->path))
			warning_message(PARSE_ERROR, line, -1, "Warning: including %s multiple times\n", path);
	

	new_inc->path = vtr::strdup(path);
	new_inc->included_from = included_from;
	new_inc->line = line;

	veri_includes.included_files[veri_includes.current_index] = new_inc;
	veri_includes.current_index++;

	return new_inc;
}

/*
 * Retrieve the value associated, if any, with the given symbol. If the symbol is not present or no
 * value is associated with the symbol then NULL is returned.
 */
char* ret_veri_definedval(const char *symbol)
{
	int is_defined = veri_is_defined(symbol);
	if(0 <= is_defined)
	{
		return veri_defines.defined_constants[is_defined]->value;
	}
	return NULL;

}

/*
 * Returns a non-negative integer if the symbol has been previously defined.
 */
int veri_is_defined(const char * symbol)
{
	int i;
	veri_define *def_iterator = veri_defines.defined_constants[0];

	for (i = 0; (i < veri_defines.current_index) && (i < veri_defines.current_size) && (def_iterator != NULL); i++)
	{
		def_iterator = veri_defines.defined_constants[i];
		if (0 == strcmp(symbol, def_iterator->symbol))
		{
			return i;
		}
	}
	return -1;
}

/*
 * Bootstraps our preprocessor
 */
FILE* veri_preproc(FILE *source)
{
	extern global_args_t global_args;
	extern config_t configuration;
	extern int current_parse_file;
	FILE *preproc_producer = NULL;

	veri_include *veri_initial = add_veri_include(configuration.list_of_file_names[current_parse_file].c_str(), 0, NULL);
	if (veri_initial == NULL)
	{
		fprintf(stderr, "Unable to store include information returning original FILE pointer\n\n");
		return source;
	}

	std::string file_out = 	configuration.debug_output_path 
						+ "/" 
						+ strip_path_and_ext(configuration.list_of_file_names[current_parse_file]).c_str() 
						+ "_preproc.v";

	preproc_producer = fopen(file_out.c_str(), "w+");

	if (preproc_producer == NULL)
	{
		perror("preproc_producer : fdopen - returning original FILE pointer");
		exit(-1);
		return source;
	}

	/* to thread or not to thread, that is the question. Wether yac will block when waitin */
	fprintf(stderr, "Preprocessing verilog.\n");

	veri_preproc_bootstraped(source, preproc_producer, veri_initial);
	rewind(preproc_producer);
	
	return preproc_producer;
}

const char *preproc_symbol_e_STR[] = 
{
	"include",
	"define",
	"undef",
	"ifdef",
	"ifndef",
	"else",
	"endif",
	"preproc_symbol_e_END"
};

enum preproc_symbol_e
{
	PREPROC_INCLUDE,
	PREPROC_DEFINE,
	PREPROC_UNDEF,
	PREPROC_IFDEF,
	PREPROC_IFNDEF,
	PREPROC_ELSE,
	PREPROC_ENDIF,
	preproc_symbol_e_END
};

static preproc_symbol_e get_preproc_directive(const char *in)
{
	preproc_symbol_e to_return = preproc_symbol_e_END;

	if(in && strlen(in) > 0)
	{
		for(int i=0 ; i < (int)preproc_symbol_e_END; i++)
		{
			if(! strcmp(preproc_symbol_e_STR[i], in) )
			{
				to_return = (preproc_symbol_e) i;
				break;
			}
		}
	}
	return to_return;
}

void veri_preproc_bootstraped(FILE *original_source, FILE *preproc_producer, veri_include *current_include)
{

<<<<<<< HEAD
	source = format_verilog_file(source);
=======
	rewind(original_source);

>>>>>>> b77f103c
	int line_number = 1;
	veri_flag_stack *skip = (veri_flag_stack *)vtr::calloc(1, sizeof(veri_flag_stack));

	veri_include *new_include = NULL;

<<<<<<< HEAD
	while (NULL != fgets(line, MaxLine, source))
=======
	char *line = NULL;
	buffered_reader_t reader = buffered_reader_t(original_source, "//", "/*", "*/");

	while ((line = reader.get_line()))
>>>>>>> b77f103c
	{
		// fprintf(stderr, "%s:%ld\t%s\n", current_include->path,line_number, line);
		if( strlen(line) > 0 )
		{
			std::string proc_line(line);

			// start searching for backticks
			std::size_t pch = proc_line.find_first_of('`') ;

			while ( pch != std::string::npos)
			{			
				std::size_t end_pch = proc_line.find_first_not_of(symbol_char, pch+1);
				if (end_pch != std::string::npos)
				{
					// skip the backtick
					std::string symbol = proc_line.substr(pch+1, (end_pch-pch)-1);

					// verify that this is not a preprocessor directive
					if( get_preproc_directive(symbol.c_str()) == preproc_symbol_e_END)
					{
						// get value from lookup table
						char* value = ret_veri_definedval( symbol.c_str() ) ;
						if (value != NULL)
						{
							proc_line.erase(pch, (end_pch-pch));
							proc_line.insert(pch, value);
						}
					}
				}
							
				// find next backtick
				pch = proc_line.find_first_of('`',  pch+1) ;

			}

			if(! proc_line.empty())
			{
				vtr::free(line);
				line = vtr::strdup(proc_line.c_str());
		
				// fprintf(stderr, "%s:%ld\t%s\n", current_include->path,line_number, line);

				/* Preprocessor directives have a backtick on the first column. */
				if (line[0] == '`')
				{
					char *token = strtok(line, " ");

					// skip the backtick to find the type
					switch( get_preproc_directive(&token[1]) )
					{
						case PREPROC_INCLUDE:
						{
							if(top(skip) < 1)
							{
								/**
								 *  If we encounter an `included directive we want to recurse using included_file and
								 * new_include in place of source and current_include
								 */	

								token = strtok(NULL, "\"");

								std::string current_path = current_include->path;
								auto loc = current_path.find_last_of('/');
								if (loc != std::string::npos) /* No other path to try to find the file */
								{
									current_path = current_path.substr(0,loc+1);
								}
								else
								{
									current_path = "";
								}

								std::string file_path = current_path + token;
								
								FILE* included_file = fopen(file_path.c_str(), "r");
		

								/* If we failed to open the included file handle the error */
								if (!included_file)
								{
									warning_message(PARSE_ERROR, -1, -1, "Unable to open file %s included on line %d of %s\n",
										token, line_number, current_include->path);
									perror("included_file : fopen");
									/*return erro or exit ? */
								}
								else if (NULL != (new_include = add_veri_include(file_path.c_str(), line_number, current_include)))
								{
									printf("Including file %s\n", new_include->path);
									veri_preproc_bootstraped(included_file, preproc_producer, new_include);
								}
								fclose(included_file);
								/* If last included file has no newline an error could result so we add one. */
							}
							break;
						}
						case PREPROC_DEFINE:
						{
							if(top(skip) < 1)
							{
								token = strtok(NULL, " ");
								size_t len = strlen(token);
								char *value = &(token[len+1]);
								
								if(get_preproc_directive(value) != preproc_symbol_e_END)
								{
									printf("Warning! trying to override preprocessor restricted keyword is not allowed\n");
								}
								else
								{
									// symbol value can potentially be to the end of the line!
									add_veri_define(token, value, line_number, current_include);
								}
							}
							break;
						}
						case PREPROC_UNDEF:
						{
							if(top(skip) < 1)
							{
								token = strtok(NULL, " ");
								int is_defined = veri_is_defined(token);
								if(is_defined >= 0)
								{
									clean_veri_define(veri_defines.defined_constants[is_defined]);
									veri_defines.defined_constants[is_defined] = veri_defines.defined_constants[veri_defines.current_index];
									veri_defines.defined_constants[veri_defines.current_index--] = NULL;
								}
							}
							break;
						}
						case PREPROC_IFDEF:
						{
							// if parent is not skipped
							if ( top(skip) < 1 ) 
							{
								token = strtok(NULL, " ");
								int is_defined = veri_is_defined(token);
								if(is_defined < 0) //If we are unable to locate the symbol in the table
								{
									push(skip, 1);
								}
								else
								{
									push(skip, 0);
								}
							}
							// otherwise inherit skip from parent (use 2)
							else 
							{
								push( skip, 2 ) ;
							}
							break;
						}
						case PREPROC_IFNDEF:
						{
							// if parent is not skipped
							if ( top(skip) < 1 ) 
							{
								token = strtok(NULL, " ");
								int is_defined = veri_is_defined(token);
								if(is_defined >= 0) //If we are able to locate the symbol in the table
								{
									push(skip, 1);
								}
								else
								{
									push(skip, 0);
								}
							}
							// otherwise inherit skip from parent (use 2)
							else 
							{
								push( skip, 2 ) ;
							}
							break;
						}
						case PREPROC_ELSE:
						{
							// if skip was 0 (prev. ifdef was 1)
							if(top(skip) < 1)
							{
								// then set to 0
								pop(skip) ;
								push(skip, 1);
							}
							// only when prev skip was 1 do we set to 0 now
							else if (top(skip) == 1)
							{
								pop(skip) ;
								push(skip, 0);
							}
							// but if it's 2 (parent ifdef is 1)
							else 
							{
								// then do nothing
							}
							break;
						}
						case PREPROC_ENDIF:
						{
							pop(skip);
							break;
						}
						default:
						{
							/* Leave unhandled preprocessor directives in place. */
							if (top(skip) < 1)
							{
								fprintf(preproc_producer, "%s %s", line, line + 1 + strlen(line));
							}

							break;
						}
					}
				}
				else if(top(skip) < 1)
				{
					fprintf(preproc_producer, "%s", line);							
				}
			}
		}

		fprintf(preproc_producer,"\n");
		line_number++;
		vtr::free(line);
	}
	vtr::free(skip);
}

/* stack methods ------------------------------------------------------------*/

int top(veri_flag_stack *stack)
{
	if(stack != NULL && stack->top != NULL)
	{
		return stack->top->flag;
	}
	return 0;

}

int pop(veri_flag_stack *stack)
{
	if(stack != NULL && stack->top != NULL)
	{
		veri_flag_node *top = stack->top;
		int flag = top->flag;

		stack->top = top->next;
		vtr::free(top);

		return flag;
	}
	return 0;
}

void push(veri_flag_stack *stack, int flag)
{
	if(stack != NULL)
	{
		veri_flag_node *new_node = (veri_flag_node *)vtr::malloc(sizeof(veri_flag_node));
		new_node->next = stack->top;
		new_node->flag = flag;

		stack->top = new_node;
	}
<<<<<<< HEAD
}

/*
* Prints out different parts of port declaration to buffers
* defined in format_verilog_file().
* Format: [input|output|inout [reg|wire] [size]] <variable_name>
*/
void format_port_declaration(char **subtoken, char *dec, char *postDec, char *IOTypeDec, size_t *i, size_t *j, size_t *k)
{
	bool directionDefined = false;
	*subtoken = trim(*subtoken);
	std::string str(*subtoken);
	// I/O direction
	if(str.find("input ") == 0 || str.find("output ") == 0 || str.find("inout ") == 0)
	{
		directionDefined = true;
		char * temp = NULL;
		while(**subtoken != ' ')
		{
			postDec[(*j)++] = **subtoken;
			(*subtoken)++;
		}
		postDec[(*j)++] = ' ';
		(*subtoken)++;
		std::string str(*subtoken);
		// I/O type
		if(str.find("reg[") == 0 || str.find("reg ") == 0 || str.find("wire[") == 0 || str.find("wire ") == 0)
		{
			temp = *subtoken;
			do { 
				(*subtoken)++;
			} while (**subtoken != ' ' && **subtoken != '[');
			if(**subtoken == ' ')
			{
				(*subtoken)++;
			}
			do {
				IOTypeDec[(*k)++] = *temp;
				temp++;
			} while (*temp != '\0');
			IOTypeDec[(*k)++] = ';';
			IOTypeDec[(*k)++] = '\n';
		}
		// I/O size
		if(**subtoken == '[')
		{
			while(**subtoken != ']')
			{
				postDec[(*j)++] = **subtoken;
				(*subtoken)++;
			}
			postDec[(*j)++] = ']';
			(*subtoken)++;
		}
	}
	if(**subtoken == ' ')
	{
		(*subtoken)++;
	}
	// Variable name
	while(**subtoken != NULL)
	{
		if(directionDefined)
		{
			postDec[(*j)++] = **subtoken;
		}
		dec[(*i)++] = **subtoken;
		(*subtoken)++;
	}
	if(directionDefined)
	{
		postDec[(*j)++] = ';';
		postDec[(*j)++] = '\n';
	}
}

/*
* Tokenizes a module declaration repeatedly, passing tokens to
* format_port_declaration() for formatting.
*/
void format_module_declaration(FILE *destination, char *buf, char *dec, char *postDec, char *IOTypeDec, char *decPtr, char *postDecPtr, char *IOTypeDecPtr, size_t *i, size_t *j, size_t *k)
{
	char * token = NULL;
	char * subtoken = NULL;
	*i = 0;
	token = std::strtok(buf, "(");
	while(*token != '\0')
	{
		dec[(*i)++] = *token;
		(token)++;
	}
	dec[(*i)++] = '(';
	dec[(*i)++] = '\n';

	token = std::strtok(NULL, ")");
	subtoken = std::strtok(token, ",");
	while(subtoken != NULL)
	{
		format_port_declaration(&subtoken, dec, postDec, IOTypeDec, i, j, k);
		subtoken = std::strtok(NULL, ",");
		if(subtoken == NULL)
		{
			dec[(*i)++] = ')';
			dec[(*i)++] = ';';
		}
		else
		{
			dec[(*i)++] = ',';
		}
		dec[(*i)++] = '\n';
	}
	dec[*i] = '\0';
	postDec[*j] = '\0';
	IOTypeDec[*k] = '\0';
	fputs(decPtr,destination);
	fputs(postDecPtr,destination);
	fputs(IOTypeDecPtr,destination);
	*i = 0;
	*j = 0;
	*k = 0;
	IOTypeDec[*k] = '\0';
}

FILE *format_verilog_file(FILE *source)
{
	typedef enum State {
		LINE_PROCESSING,
		MODULE_SETUP,
		MODULE_REFORMATTING
	} State;
	State currentState = LINE_PROCESSING;
	FILE *destination = tmpfile();
	char buf[UPPER_BUFFER_LIMIT] = { 0 }; // Temporary input buffer
	char dec[UPPER_BUFFER_LIMIT] = { 0 }; // Module declaration buffer
	char postDec[UPPER_BUFFER_LIMIT] = { 0 }; // Post-declaration buffer
	char IOTypeDec[UPPER_BUFFER_LIMIT] = { 0 }; // Register and wire re-declaration buffer
	char * bufPtr = buf;
	char * decPtr = dec;
	char * postDecPtr = postDec;
	char * IOTypeDecPtr = IOTypeDec;
	size_t i = 0;
	size_t j = 0;
	size_t k = 0;
	bool getNextLine = true;
	char * exitFlag = fgets(buf, UPPER_BUFFER_LIMIT, source);
	int pos = 0;

	while(exitFlag != NULL)
	{
		switch(currentState) {
			case LINE_PROCESSING: 
			{
				std::string str(buf);
				pos = str.find_first_not_of(" ");
				if((str.find("module") == pos && isspace(buf[pos+6])) || (str.find("macromodule") == pos && isspace(buf[pos+11])))
				{
					currentState = MODULE_SETUP;
					getNextLine = false;
				}
				else
				{
					fputs(bufPtr,destination);
				}
				break;
			}
			case MODULE_SETUP: 
			{
				while(buf[i] != '\n' && buf[i] != ')')
				{
					i++;
				}
				if(buf[i] == ')')
				{
					getNextLine = false;
					currentState = MODULE_REFORMATTING;
				}
				else
				{
					i++;
				}
				break;
			}
			case MODULE_REFORMATTING: 
			{
				format_module_declaration(destination, buf, dec, postDec, IOTypeDec, decPtr, postDecPtr, IOTypeDecPtr, &i, &j, &k);
				currentState = LINE_PROCESSING;
				break;
			}
		}
		if(getNextLine)
		{
			if(i >= UPPER_BUFFER_LIMIT - 1)
			{
				// No space left in buffer -- quit
				fprintf(stderr, "Buffer limit reached - returning destination FILE pointer\n\n");
				rewind(destination);
				return destination;
			}
			exitFlag = fgets(&buf[i], UPPER_BUFFER_LIMIT - i, source);
		}
		else
		{
			getNextLine = true;
		}
	}
	rewind(destination);
	return destination;
}

/* ------------------------------------------------------------------------- */
=======
}
>>>>>>> b77f103c
<|MERGE_RESOLUTION|>--- conflicted
+++ resolved
@@ -407,25 +407,17 @@
 void veri_preproc_bootstraped(FILE *original_source, FILE *preproc_producer, veri_include *current_include)
 {
 
-<<<<<<< HEAD
-	source = format_verilog_file(source);
-=======
 	rewind(original_source);
 
->>>>>>> b77f103c
 	int line_number = 1;
 	veri_flag_stack *skip = (veri_flag_stack *)vtr::calloc(1, sizeof(veri_flag_stack));
 
 	veri_include *new_include = NULL;
 
-<<<<<<< HEAD
-	while (NULL != fgets(line, MaxLine, source))
-=======
 	char *line = NULL;
 	buffered_reader_t reader = buffered_reader_t(original_source, "//", "/*", "*/");
 
 	while ((line = reader.get_line()))
->>>>>>> b77f103c
 	{
 		// fprintf(stderr, "%s:%ld\t%s\n", current_include->path,line_number, line);
 		if( strlen(line) > 0 )
@@ -692,217 +684,4 @@
 
 		stack->top = new_node;
 	}
-<<<<<<< HEAD
-}
-
-/*
-* Prints out different parts of port declaration to buffers
-* defined in format_verilog_file().
-* Format: [input|output|inout [reg|wire] [size]] <variable_name>
-*/
-void format_port_declaration(char **subtoken, char *dec, char *postDec, char *IOTypeDec, size_t *i, size_t *j, size_t *k)
-{
-	bool directionDefined = false;
-	*subtoken = trim(*subtoken);
-	std::string str(*subtoken);
-	// I/O direction
-	if(str.find("input ") == 0 || str.find("output ") == 0 || str.find("inout ") == 0)
-	{
-		directionDefined = true;
-		char * temp = NULL;
-		while(**subtoken != ' ')
-		{
-			postDec[(*j)++] = **subtoken;
-			(*subtoken)++;
-		}
-		postDec[(*j)++] = ' ';
-		(*subtoken)++;
-		std::string str(*subtoken);
-		// I/O type
-		if(str.find("reg[") == 0 || str.find("reg ") == 0 || str.find("wire[") == 0 || str.find("wire ") == 0)
-		{
-			temp = *subtoken;
-			do { 
-				(*subtoken)++;
-			} while (**subtoken != ' ' && **subtoken != '[');
-			if(**subtoken == ' ')
-			{
-				(*subtoken)++;
-			}
-			do {
-				IOTypeDec[(*k)++] = *temp;
-				temp++;
-			} while (*temp != '\0');
-			IOTypeDec[(*k)++] = ';';
-			IOTypeDec[(*k)++] = '\n';
-		}
-		// I/O size
-		if(**subtoken == '[')
-		{
-			while(**subtoken != ']')
-			{
-				postDec[(*j)++] = **subtoken;
-				(*subtoken)++;
-			}
-			postDec[(*j)++] = ']';
-			(*subtoken)++;
-		}
-	}
-	if(**subtoken == ' ')
-	{
-		(*subtoken)++;
-	}
-	// Variable name
-	while(**subtoken != NULL)
-	{
-		if(directionDefined)
-		{
-			postDec[(*j)++] = **subtoken;
-		}
-		dec[(*i)++] = **subtoken;
-		(*subtoken)++;
-	}
-	if(directionDefined)
-	{
-		postDec[(*j)++] = ';';
-		postDec[(*j)++] = '\n';
-	}
-}
-
-/*
-* Tokenizes a module declaration repeatedly, passing tokens to
-* format_port_declaration() for formatting.
-*/
-void format_module_declaration(FILE *destination, char *buf, char *dec, char *postDec, char *IOTypeDec, char *decPtr, char *postDecPtr, char *IOTypeDecPtr, size_t *i, size_t *j, size_t *k)
-{
-	char * token = NULL;
-	char * subtoken = NULL;
-	*i = 0;
-	token = std::strtok(buf, "(");
-	while(*token != '\0')
-	{
-		dec[(*i)++] = *token;
-		(token)++;
-	}
-	dec[(*i)++] = '(';
-	dec[(*i)++] = '\n';
-
-	token = std::strtok(NULL, ")");
-	subtoken = std::strtok(token, ",");
-	while(subtoken != NULL)
-	{
-		format_port_declaration(&subtoken, dec, postDec, IOTypeDec, i, j, k);
-		subtoken = std::strtok(NULL, ",");
-		if(subtoken == NULL)
-		{
-			dec[(*i)++] = ')';
-			dec[(*i)++] = ';';
-		}
-		else
-		{
-			dec[(*i)++] = ',';
-		}
-		dec[(*i)++] = '\n';
-	}
-	dec[*i] = '\0';
-	postDec[*j] = '\0';
-	IOTypeDec[*k] = '\0';
-	fputs(decPtr,destination);
-	fputs(postDecPtr,destination);
-	fputs(IOTypeDecPtr,destination);
-	*i = 0;
-	*j = 0;
-	*k = 0;
-	IOTypeDec[*k] = '\0';
-}
-
-FILE *format_verilog_file(FILE *source)
-{
-	typedef enum State {
-		LINE_PROCESSING,
-		MODULE_SETUP,
-		MODULE_REFORMATTING
-	} State;
-	State currentState = LINE_PROCESSING;
-	FILE *destination = tmpfile();
-	char buf[UPPER_BUFFER_LIMIT] = { 0 }; // Temporary input buffer
-	char dec[UPPER_BUFFER_LIMIT] = { 0 }; // Module declaration buffer
-	char postDec[UPPER_BUFFER_LIMIT] = { 0 }; // Post-declaration buffer
-	char IOTypeDec[UPPER_BUFFER_LIMIT] = { 0 }; // Register and wire re-declaration buffer
-	char * bufPtr = buf;
-	char * decPtr = dec;
-	char * postDecPtr = postDec;
-	char * IOTypeDecPtr = IOTypeDec;
-	size_t i = 0;
-	size_t j = 0;
-	size_t k = 0;
-	bool getNextLine = true;
-	char * exitFlag = fgets(buf, UPPER_BUFFER_LIMIT, source);
-	int pos = 0;
-
-	while(exitFlag != NULL)
-	{
-		switch(currentState) {
-			case LINE_PROCESSING: 
-			{
-				std::string str(buf);
-				pos = str.find_first_not_of(" ");
-				if((str.find("module") == pos && isspace(buf[pos+6])) || (str.find("macromodule") == pos && isspace(buf[pos+11])))
-				{
-					currentState = MODULE_SETUP;
-					getNextLine = false;
-				}
-				else
-				{
-					fputs(bufPtr,destination);
-				}
-				break;
-			}
-			case MODULE_SETUP: 
-			{
-				while(buf[i] != '\n' && buf[i] != ')')
-				{
-					i++;
-				}
-				if(buf[i] == ')')
-				{
-					getNextLine = false;
-					currentState = MODULE_REFORMATTING;
-				}
-				else
-				{
-					i++;
-				}
-				break;
-			}
-			case MODULE_REFORMATTING: 
-			{
-				format_module_declaration(destination, buf, dec, postDec, IOTypeDec, decPtr, postDecPtr, IOTypeDecPtr, &i, &j, &k);
-				currentState = LINE_PROCESSING;
-				break;
-			}
-		}
-		if(getNextLine)
-		{
-			if(i >= UPPER_BUFFER_LIMIT - 1)
-			{
-				// No space left in buffer -- quit
-				fprintf(stderr, "Buffer limit reached - returning destination FILE pointer\n\n");
-				rewind(destination);
-				return destination;
-			}
-			exitFlag = fgets(&buf[i], UPPER_BUFFER_LIMIT - i, source);
-		}
-		else
-		{
-			getNextLine = true;
-		}
-	}
-	rewind(destination);
-	return destination;
-}
-
-/* ------------------------------------------------------------------------- */
-=======
-}
->>>>>>> b77f103c
+}