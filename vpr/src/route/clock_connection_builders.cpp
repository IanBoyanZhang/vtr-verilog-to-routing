#include "clock_connection_builders.h"

#include "globals.h"
#include "arch_util.h"
#include "rr_graph2.h"

#include "vtr_assert.h"
#include "vtr_log.h"
#include "vtr_error.h"

#include <random>
#include <math.h>

/*
 * RoutingToClockConnection (setters)
 */

void RoutingToClockConnection::set_clock_name_to_connect_to(std::string clock_name) {
    clock_to_connect_to = clock_name;
}

void RoutingToClockConnection::set_clock_switch_point_name(std::string clock_switch_point_name) {
    switch_point_name = clock_switch_point_name;
}

void RoutingToClockConnection::set_switch_location(int x, int y) {
    switch_location.x = x;
    switch_location.y = y;
}

void RoutingToClockConnection::set_switch(int arch_switch_index) {
    arch_switch_idx = arch_switch_index;
}

void RoutingToClockConnection::set_fc_val(float fc_val) {
    fc = fc_val;
}

/*
 * RoutingToClockConnection (member functions)
 */

size_t RoutingToClockConnection::estimate_additional_nodes() {
    // 1 rr node is being added as the virtual clock sink.
    return 1;
}

void RoutingToClockConnection::create_switches(const ClockRRGraphBuilder& clock_graph, t_rr_edge_info_set* rr_edges_to_create) {
    // Initialize random seed
    // Must be done during every call in order for restored rr_graphs after a binary
    // search to be consistent
    std::srand(seed);

    auto& device_ctx = g_vpr_ctx.device();
    const auto& node_lookup = device_ctx.rr_graph.node_lookup();

    RRNodeId virtual_clock_network_root_idx = create_virtual_clock_network_sink_node(switch_location.x, switch_location.y);
    {
        auto& mut_device_ctx = g_vpr_ctx.mutable_device();
        mut_device_ctx.virtual_clock_network_root_idx = size_t(virtual_clock_network_root_idx);
    }

    // rr_node indices for x and y channel routing wires and clock wires to connect to
    auto x_wire_indices = node_lookup.find_channel_nodes(switch_location.x, switch_location.y, CHANX);
    auto y_wire_indices = node_lookup.find_channel_nodes(switch_location.x, switch_location.y, CHANY);
    auto clock_indices = clock_graph.get_rr_node_indices_at_switch_location(
        clock_to_connect_to, switch_point_name, switch_location.x, switch_location.y);

    for (auto clock_index : clock_indices) {
        // Select wires to connect to at random
        std::random_shuffle(x_wire_indices.begin(), x_wire_indices.end());
        std::random_shuffle(y_wire_indices.begin(), y_wire_indices.end());

        // Connect to x-channel wires
        unsigned num_wires_x = x_wire_indices.size() * fc;
        for (size_t i = 0; i < num_wires_x; i++) {
            clock_graph.add_edge(rr_edges_to_create, x_wire_indices[i], RRNodeId(clock_index), arch_switch_idx);
        }

        // Connect to y-channel wires
        unsigned num_wires_y = y_wire_indices.size() * fc;
        for (size_t i = 0; i < num_wires_y; i++) {
            clock_graph.add_edge(rr_edges_to_create, y_wire_indices[i], RRNodeId(clock_index), arch_switch_idx);
        }

        // Connect to virtual clock sink node
        // used by the two stage router
        clock_graph.add_edge(rr_edges_to_create, RRNodeId(clock_index), virtual_clock_network_root_idx, arch_switch_idx);
    }
}

RRNodeId RoutingToClockConnection::create_virtual_clock_network_sink_node(int x, int y) {
    auto& device_ctx = g_vpr_ctx.mutable_device();
    auto& rr_graph = device_ctx.rr_nodes;
    auto& rr_graph_builder = device_ctx.rr_graph_builder;
    auto& node_lookup = device_ctx.rr_graph_builder.node_lookup();
    rr_graph.emplace_back();
    RRNodeId node_index = RRNodeId(rr_graph.size() - 1);

    //Determine the a valid PTC
    std::vector<RRNodeId> nodes_at_loc = node_lookup.find_grid_nodes_at_all_sides(x, y, SINK);

    int max_ptc = 0;
    for (RRNodeId inode : nodes_at_loc) {
        max_ptc = std::max<int>(max_ptc, rr_graph.node_ptc_num(inode));
    }
    int ptc = max_ptc + 1;

    rr_graph.set_node_ptc_num(node_index, ptc);
    rr_graph_builder.set_node_coordinates(node_index, x, y, x, y);
    rr_graph_builder.set_node_capacity(node_index, 1);
<<<<<<< HEAD
    rr_graph.set_node_cost_index(node_index, SINK_COST_INDEX);
    rr_graph_builder.set_node_type(node_index, SINK);
=======
    rr_graph.set_node_cost_index(node_index, RRIndexedDataId(SINK_COST_INDEX));
    rr_graph.set_node_type(node_index, SINK);

>>>>>>> 7554512c
    float R = 0.;
    float C = 0.;
    rr_graph.set_node_rc_index(node_index, find_create_rr_rc_data(R, C));

    // Use a generic way when adding nodes to lookup.
    // However, since the SINK node has the same xhigh/xlow as well as yhigh/ylow, we can probably use a shortcut
    for (int ix = rr_graph.node_xlow(node_index); ix <= rr_graph.node_xhigh(node_index); ++ix) {
        for (int iy = rr_graph.node_ylow(node_index); iy <= rr_graph.node_yhigh(node_index); ++iy) {
            node_lookup.add_node(node_index, ix, iy, rr_graph.node_type(node_index), rr_graph.node_ptc_num(node_index));
        }
    }

    return node_index;
}

/*
 * ClockToClockConneciton (setters)
 */

void ClockToClockConneciton::set_from_clock_name(std::string clock_name) {
    from_clock = clock_name;
}

void ClockToClockConneciton::set_from_clock_switch_point_name(std::string switch_point_name) {
    from_switch = switch_point_name;
}

void ClockToClockConneciton::set_to_clock_name(std::string clock_name) {
    to_clock = clock_name;
}

void ClockToClockConneciton::set_to_clock_switch_point_name(std::string switch_point_name) {
    to_switch = switch_point_name;
}

void ClockToClockConneciton::set_switch(int arch_switch_index) {
    arch_switch_idx = arch_switch_index;
}

void ClockToClockConneciton::set_fc_val(float fc_val) {
    fc = fc_val;
}

/*
 * ClockToClockConneciton (member functions)
 */

size_t ClockToClockConneciton::estimate_additional_nodes() {
    return 0;
}

void ClockToClockConneciton::create_switches(const ClockRRGraphBuilder& clock_graph, t_rr_edge_info_set* rr_edges_to_create) {
    auto& grid = clock_graph.grid();

    auto to_locations = clock_graph.get_switch_locations(to_clock, to_switch);

    for (auto location : to_locations) {
        auto x = location.first;
        auto y = location.second;

        auto to_rr_node_indices = clock_graph.get_rr_node_indices_at_switch_location(
            to_clock,
            to_switch,
            x,
            y);

        // boundary conditions:
        // y at gird height and height -1 connections share the same drive point
        if (y == int(grid.height() - 2)) {
            y = y - 1;
        }
        // y at 0 and y at 1 share the same drive point
        if (y == 0) {
            y = 1;
        }

        auto from_rr_node_indices = clock_graph.get_rr_node_indices_at_switch_location(
            from_clock,
            from_switch,
            x,
            y);

        auto from_itter = from_rr_node_indices.begin();
        size_t num_connections = ceil(from_rr_node_indices.size() * fc);

        // Create a one to one connection from each chanx wire to the chany wire
        // or vice versa. If there are more chanx wire than chany wire or vice versa
        // then wrap around and start a one to one connection starting with the first node.
        // This ensures that each wire gets a connection.
        for (auto to_index : to_rr_node_indices) {
            for (size_t i = 0; i < num_connections; i++) {
                if (from_itter == from_rr_node_indices.end()) {
                    from_itter = from_rr_node_indices.begin();
                }
                clock_graph.add_edge(rr_edges_to_create, RRNodeId(*from_itter), RRNodeId(to_index), arch_switch_idx);
                from_itter++;
            }
        }
    }
}

/*
 * ClockToPinsConnection (setters)
 */

void ClockToPinsConnection::set_clock_name_to_connect_from(std::string clock_name) {
    clock_to_connect_from = clock_name;
}

void ClockToPinsConnection::set_clock_switch_point_name(
    std::string connection_switch_point_name) {
    switch_point_name = connection_switch_point_name;
}

void ClockToPinsConnection::set_switch(int arch_switch_index) {
    arch_switch_idx = arch_switch_index;
}

void ClockToPinsConnection::set_fc_val(float fc_val) {
    fc = fc_val;
}

/*
 * ClockToPinsConnection (member functions)
 */

size_t ClockToPinsConnection::estimate_additional_nodes() {
    return 0;
}

void ClockToPinsConnection::create_switches(const ClockRRGraphBuilder& clock_graph, t_rr_edge_info_set* rr_edges_to_create) {
    auto& device_ctx = g_vpr_ctx.device();
    const auto& node_lookup = device_ctx.rr_graph.node_lookup();
    auto& grid = clock_graph.grid();

    for (size_t x = 0; x < grid.width(); x++) {
        for (size_t y = 0; y < grid.height(); y++) {
            //Avoid boundary
            if ((y == 0 && x == 0) || (x == grid.width() - 1 && y == grid.height() - 1)) {
                continue;
            }

            auto type = grid[x][y].type;

            // Skip EMPTY type
            if (is_empty_type(type)) {
                continue;
            }

            auto width_offset = grid[x][y].width_offset;
            auto height_offset = grid[x][y].height_offset;

            // Ignore grid locations that do not have blocks
            bool has_pb_type = false;
            auto equivalent_sites = get_equivalent_sites_set(type);
            for (auto logical_block : equivalent_sites) {
                if (logical_block->pb_type) {
                    has_pb_type = true;
                    break;
                }
            }

            if (!has_pb_type) {
                continue;
            }

            for (e_side side : SIDES) {
                //Don't connect pins which are not adjacent to channels around the perimeter
                if ((x == 0 && side != RIGHT) || (x == grid.width() - 1 && side != LEFT) || (y == 0 && side != TOP) || (y == grid.height() - 1 && side != BOTTOM)) {
                    continue;
                }

                for (auto clock_pin_idx : type->get_clock_pins_indices()) {
                    //Can't do anything if pin isn't at this location
                    if (0 == type->pinloc[width_offset][height_offset][side][clock_pin_idx]) {
                        continue;
                    }

                    //Adjust boundary connections (TODO: revisit if chany connections)
                    int clock_x_offset = 0;
                    int clock_y_offset = 0;
                    if (x == 0) {
                        clock_x_offset = 1;  // chanx clock always starts at 1 offset
                        clock_y_offset = -1; // pick the chanx below the block
                    } else if (x == grid.width() - 1) {
                        clock_x_offset = -1; // chanx clock always ends at 1 offset
                        clock_y_offset = -1; // pick the chanx below the block
                    } else if (y == 0) {
                        clock_y_offset = 0; // pick chanx above the block, no offset needed
                    } else {
                        clock_y_offset = -1; // pick the chanx below the block
                    }

                    auto clock_pin_node_idx = node_lookup.find_node(x,
                                                                    y,
                                                                    IPIN,
                                                                    clock_pin_idx,
                                                                    side);

                    auto clock_network_indices = clock_graph.get_rr_node_indices_at_switch_location(
                        clock_to_connect_from,
                        switch_point_name,
                        x + clock_x_offset,
                        y + clock_y_offset);

                    //Create edges depending on Fc
                    for (size_t i = 0; i < clock_network_indices.size() * fc; i++) {
                        clock_graph.add_edge(rr_edges_to_create, RRNodeId(clock_network_indices[i]), RRNodeId(clock_pin_node_idx), arch_switch_idx);
                    }
                }
            }
        }
    }
}<|MERGE_RESOLUTION|>--- conflicted
+++ resolved
@@ -109,14 +109,9 @@
     rr_graph.set_node_ptc_num(node_index, ptc);
     rr_graph_builder.set_node_coordinates(node_index, x, y, x, y);
     rr_graph_builder.set_node_capacity(node_index, 1);
-<<<<<<< HEAD
-    rr_graph.set_node_cost_index(node_index, SINK_COST_INDEX);
+    rr_graph.set_node_cost_index(node_index, RRIndexedDataId(SINK_COST_INDEX));
     rr_graph_builder.set_node_type(node_index, SINK);
-=======
-    rr_graph.set_node_cost_index(node_index, RRIndexedDataId(SINK_COST_INDEX));
-    rr_graph.set_node_type(node_index, SINK);
-
->>>>>>> 7554512c
+
     float R = 0.;
     float C = 0.;
     rr_graph.set_node_rc_index(node_index, find_create_rr_rc_data(R, C));
