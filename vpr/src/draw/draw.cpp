--- conflicted
+++ resolved
@@ -113,15 +113,11 @@
 
 bool window_mode = false;
 bool window_point_1_collected = false;
-<<<<<<< HEAD
 ezgl::point2d point_1(0,0);
 ezgl::rectangle initial_world;
-=======
-ezgl::point2d point_1(0, 0);
->>>>>>> b77f103c
-
-
-<<<<<<< HEAD
+
+
+
 /********************** Subroutines local to this module ********************/
 void toggle_nets(GtkWidget *widget, ezgl::application *app);
 void toggle_rr(GtkWidget *widget, ezgl::application *app);
@@ -170,55 +166,7 @@
 static int get_track_num(int inode, const vtr::OffsetMatrix<int>& chanx_track, const vtr::OffsetMatrix<int>& chany_track);
 static bool draw_if_net_highlighted (ClusterNetId inet);
 static int draw_check_rr_node_hit (float click_x, float click_y);
-=======
-void toggle_nets(GtkWidget* widget, ezgl::application* app);
-void toggle_rr(GtkWidget* widget, ezgl::application* app);
-void toggle_congestion(GtkWidget* widget, ezgl::application* app);
-void toggle_routing_congestion_cost(GtkWidget* widget, ezgl::application* app);
-void toggle_routing_bounding_box(GtkWidget* widget, ezgl::application* app);
-void toggle_routing_util(GtkWidget* widget, ezgl::application* app);
-void toggle_crit_path(GtkWidget* widget, ezgl::application* app);
-void toggle_block_pin_util(GtkWidget* widget, ezgl::application* app);
-void toggle_router_rr_costs(GtkWidget* widget, ezgl::application* app);
-void toggle_placement_macros(GtkWidget* widget, ezgl::application* app);
-
-static void drawplace(ezgl::renderer& g);
-static void drawnets(ezgl::renderer& g);
-static void drawroute(enum e_draw_net_type draw_net_type, ezgl::renderer& g);
-static void draw_congestion(ezgl::renderer& g);
-static void draw_routing_costs(ezgl::renderer& g);
-static void draw_routing_bb(ezgl::renderer& g);
-static void draw_routing_util(ezgl::renderer& g);
-static void draw_crit_path(ezgl::renderer& g);
-static void draw_placement_macros(ezgl::renderer& g);
-
-static void deselect_all();
-void act_on_key_press(ezgl::application* app, GdkEventKey* event, char* key_name);
-void act_on_mouse_press(ezgl::application* app, GdkEventButton* event, double x, double y);
-void act_on_mouse_move(ezgl::application* app, GdkEventButton* event, double x, double y);
-
-static void draw_routed_net(ClusterNetId net, ezgl::renderer& g);
-void draw_partial_route(const std::vector<int>& rr_nodes_to_draw, ezgl::renderer& g);
-static void draw_rr(ezgl::renderer& g);
-static void draw_rr_edges(int from_node, ezgl::renderer& g);
-static void draw_rr_pin(int inode, const ezgl::color& color, ezgl::renderer& g);
-static void draw_rr_chan(int inode, const ezgl::color color, ezgl::renderer& g);
-static void draw_rr_src_sink(int inode, ezgl::color color, ezgl::renderer& g);
-static ezgl::rectangle draw_get_rr_chan_bbox(int inode);
-static void draw_pin_to_chan_edge(int pin_node, int chan_node, ezgl::renderer& g);
-static void draw_x(float x, float y, float size, ezgl::renderer& g);
-static void draw_pin_to_pin(int opin, int ipin, ezgl::renderer& g);
-static void draw_rr_switch(float from_x, float from_y, float to_x, float to_y, bool buffered, bool switch_configurable, ezgl::renderer& g);
-static void draw_chany_to_chany_edge(int from_node, int to_node, int to_track, short switch_type, ezgl::renderer& g);
-static void draw_chanx_to_chanx_edge(int from_node, int to_node, int to_track, short switch_type, ezgl::renderer& g);
-static void draw_chanx_to_chany_edge(int chanx_node, int chanx_track, int chany_node, int chany_track, enum e_edge_dir edge_dir, short switch_type, ezgl::renderer& g);
-static int get_track_num(int inode, const vtr::OffsetMatrix<int>& chanx_track, const vtr::OffsetMatrix<int>& chany_track);
-static bool draw_if_net_highlighted(ClusterNetId inet);
-static void draw_highlight_fan_in_fan_out(const std::set<int>& nodes);
-static void highlight_nets(char* message, int hit_node);
-static int draw_check_rr_node_hit(float click_x, float click_y);
-static std::set<int> draw_expand_non_configurable_rr_nodes(int hit_node);
->>>>>>> b77f103c
+
 static void draw_expand_non_configurable_rr_nodes_recurr(int from_node, std::set<int>& expanded_nodes);
 static bool highlight_rr_nodes(float x, float y);
 static void highlight_blocks(double x, double y);
@@ -272,13 +220,8 @@
     draw_state->draw_route_type = route_type;
 }
 
-<<<<<<< HEAD
-void draw_main_canvas(ezgl::renderer &g){
-//    auto start = std::chrono::high_resolution_clock::now();
-    
-=======
+
 void draw_main_canvas(ezgl::renderer& g) {
->>>>>>> b77f103c
     t_draw_state* draw_state = get_draw_state_vars();
 
     g.set_font_size(14);
@@ -327,24 +270,12 @@
     draw_crit_path(g);
 
     draw_logical_connections(g);
-<<<<<<< HEAD
-        
-=======
-
->>>>>>> b77f103c
+
     if (draw_state->color_map) {
         draw_color_map_legend(*draw_state->color_map, g);
         draw_state->color_map.reset(); //Free color map in preparation for next redraw
     }
-<<<<<<< HEAD
-    
-//    auto end = std::chrono::high_resolution_clock::now();
-//    auto time_diff = std::chrono::duration_cast<std::chrono::duration<double>>(end - start);    
-//    std::cout << "--------------load time : " << time_diff.count() << " s--------------" << std::endl;	    
-    return;
-    
-=======
->>>>>>> b77f103c
+
 }
 
 /* function below intializes the interface window with a set of buttons and links 
@@ -354,7 +285,6 @@
     GtkButton* window = (GtkButton*)app->get_object("Window");
     gtk_button_set_label(window, "Window");
     g_signal_connect(window, "clicked", G_CALLBACK(toggle_window_mode), app);
-<<<<<<< HEAD
     
     GtkButton* search = (GtkButton*) app->get_object("Search");
     gtk_button_set_label(search, "Search");
@@ -366,8 +296,7 @@
     gtk_combo_box_text_append_text(GTK_COMBO_BOX_TEXT(search_type), "Net ID");
     gtk_combo_box_text_append_text(GTK_COMBO_BOX_TEXT(search_type), "Net Name");
     gtk_combo_box_text_append_text(GTK_COMBO_BOX_TEXT(search_type), "RR Node ID");
-=======
->>>>>>> b77f103c
+
 
     app->create_button("Toggle Nets", 2, toggle_nets);
     app->create_button("Blk Internal", 3, toggle_blk_internal);
@@ -416,7 +345,6 @@
     GtkButton* window = (GtkButton*)app->get_object("Window");
     gtk_button_set_label(window, "Window");
     g_signal_connect(window, "clicked", G_CALLBACK(toggle_window_mode), app);
-<<<<<<< HEAD
     
     GtkButton* search = (GtkButton*) app->get_object("Search");
     gtk_button_set_label(search, "Search RR Node");
@@ -429,8 +357,6 @@
     gtk_combo_box_text_append_text(GTK_COMBO_BOX_TEXT(search_type), "Net Name");
     gtk_combo_box_text_append_text(GTK_COMBO_BOX_TEXT(search_type), "RR Node ID");
     
-=======
->>>>>>> b77f103c
 
     app->create_button("Toggle Nets", 2, toggle_nets);
     app->create_button("Blk Internal", 3, toggle_blk_internal);
@@ -1187,12 +1113,7 @@
 
     draw_routed_net(net_id, g);
 
-<<<<<<< HEAD
-    std::string msg;;
-=======
     std::string msg;
-    ;
->>>>>>> b77f103c
     msg += "Showing BB";
     msg += " (" + std::to_string(bb->xmin) + ", " + std::to_string(bb->ymin) + ", " + std::to_string(bb->xmax) + ", " + std::to_string(bb->ymax) + ")";
     msg += " and routing for net '" + cluster_ctx.clb_nlist.net_name(net_id) + "'";
@@ -1200,11 +1121,8 @@
     application.update_message(msg.c_str());
 }
 
-<<<<<<< HEAD
-void draw_rr(ezgl::renderer &g) {
-=======
+
 void draw_rr(ezgl::renderer& g) {
->>>>>>> b77f103c
     /* Draws the routing resources that exist in the FPGA, if the user wants *
      * them drawn.                                                           */
     t_draw_state* draw_state = get_draw_state_vars();
@@ -1876,11 +1794,8 @@
  * wire has been clicked on by the user.
  * TODO: Fix this for global routing, currently for detailed only.
  */
-<<<<<<< HEAD
 ezgl::rectangle draw_get_rr_chan_bbox (int inode) {
-=======
-static ezgl::rectangle draw_get_rr_chan_bbox(int inode) {
->>>>>>> b77f103c
+
     double left = 0, right = 0, top = 0, bottom = 0;
     t_draw_coords* draw_coords = get_draw_coords_vars();
     auto& device_ctx = g_vpr_ctx.device();
@@ -1954,12 +1869,7 @@
     auto& device_ctx = g_vpr_ctx.device();
 
     int ipin = device_ctx.rr_nodes[inode].ptc_num();
-<<<<<<< HEAD
-//    int ipin = inode;
-    
-=======
-
->>>>>>> b77f103c
+
     g.set_color(color);
 
     /* TODO: This is where we can hide fringe physical pins and also identify globals (hide, color, show) */
@@ -2298,13 +2208,8 @@
 /* If an rr_node has been clicked on, it will be highlighted in MAGENTA.
  * If so, and toggle nets is selected, highlight the whole net in that colour.
  */
-<<<<<<< HEAD
 void highlight_nets(char *message, int hit_node) {
     t_trace *tptr;
-=======
-static void highlight_nets(char* message, int hit_node) {
-    t_trace* tptr;
->>>>>>> b77f103c
     auto& cluster_ctx = g_vpr_ctx.clustering();
     auto& route_ctx = g_vpr_ctx.routing();
 
@@ -2334,12 +2239,8 @@
  * fan_in into the node in blue and fan_out from the node in red. If de-highlighted,
  * de-highlight its fan_in and fan_out.
  */
-<<<<<<< HEAD
 void draw_highlight_fan_in_fan_out(const std::set<int>& nodes) {
-    
-=======
-static void draw_highlight_fan_in_fan_out(const std::set<int>& nodes) {
->>>>>>> b77f103c
+
     t_draw_state* draw_state = get_draw_state_vars();
     auto& device_ctx = g_vpr_ctx.device();
 
@@ -2476,92 +2377,20 @@
     }
 
     // Check which rr_node (if any) was clicked on.
-<<<<<<< HEAD
     int hit_node = draw_check_rr_node_hit (x, y);
     
     return highlight_rr_nodes(hit_node);
-=======
-    int hit_node = draw_check_rr_node_hit(x, y);
-
-    if (hit_node != OPEN) {
-        auto nodes = draw_expand_non_configurable_rr_nodes(hit_node);
-        for (auto node : nodes) {
-            if (draw_state->draw_rr_node[node].color != ezgl::MAGENTA) {
-                /* If the node hasn't been clicked on before, highlight it
-                 * in magenta.
-                 */
-                draw_state->draw_rr_node[node].color = ezgl::MAGENTA;
-                draw_state->draw_rr_node[node].node_highlighted = true;
-
-            } else {
-                //Using white color to represent de-highlighting (or
-                //de-selecting) of node.
-                draw_state->draw_rr_node[node].color = ezgl::WHITE;
-                draw_state->draw_rr_node[node].node_highlighted = false;
-            }
-
-            //Print info about all nodes to terminal
-            VTR_LOG("%s\n", describe_rr_node(node).c_str());
-        }
-
-        //Show info about *only* hit node to graphics
-        std::string info = describe_rr_node(hit_node);
-
-        sprintf(message, "Selected %s", info.c_str());
-        rr_highlight_message = message;
-
-        if (draw_state->draw_rr_toggle != DRAW_NO_RR) {
-            // If rr_graph is shown, highlight the fan-in/fan-outs for
-            // this node.
-            draw_highlight_fan_in_fan_out(nodes);
-        }
-    } else {
-        application.update_message(draw_state->default_message);
-        rr_highlight_message = "";
-        application.refresh_drawing();
-        return false; //No hit
-    }
-
-    if (draw_state->show_nets) {
-        highlight_nets(message, hit_node);
-    } else
-        application.update_message(message);
-
-    application.refresh_drawing();
-    return true; //Hit
->>>>>>> b77f103c
+
 }
 
 #if defined(X11) && !defined(__MINGW32__)
 void act_on_key_press(ezgl::application* app, GdkEventKey* event, char* key_name) {
     //VTR_LOG("Key press %c (%d)\n", key_pressed, keysym);
-<<<<<<< HEAD
     std::string key(key_name);
     
     if (key == "Return"){ // press enter to trigger the search bar
         GtkButton* search = (GtkButton*) app->get_object("Search");
         gtk_button_clicked (search);
-=======
-    switch (*key_name) {
-        case 'S': {                        // Left Shift or Right Shift to zoom in
-            float zoom_factor = 5.0 / 3.0; // a constant in easyGL library
-            zoom_factor += (zoom_factor - 1.);
-            zoom_factor = std::min(8.f, zoom_factor); //Clip maximum zoom factor
-            VTR_LOG("Increasing graphics zoom factor to %f\n", zoom_factor);
-            ezgl::zoom_in(app->get_canvas(app->get_main_canvas_id()), zoom_factor);
-            break;
-        }
-        case 'C': {                        // Left Control or Right Control to zoom out
-            float zoom_factor = 5.0 / 3.0; // a constant in easyGL library
-            zoom_factor -= (zoom_factor - 1.) / 2;
-            zoom_factor = std::max(1.0001f, zoom_factor); //Clip minimum zoom factor
-            VTR_LOG("Decreasing graphics zoom factor to %f\n", zoom_factor);
-            ezgl::zoom_out(app->get_canvas(app->get_main_canvas_id()), zoom_factor);
-            break;
-        }
-        default:
-            break; //Unrecognized
->>>>>>> b77f103c
     }
     
     event = event; // just for hiding warning message
@@ -2644,73 +2473,8 @@
     if (highlight_rr_nodes(x, y)) {
         return; //Selected an rr node
     }
-<<<<<<< HEAD
     
     highlight_blocks(x, y);
-
-=======
-
-    /// determine block ///
-    ezgl::rectangle clb_bbox;
-
-    // iterate over grid x
-    for (size_t i = 0; i < device_ctx.grid.width(); ++i) {
-        if (draw_coords->tile_x[i] > x) {
-            break; // we've gone to far in the x direction
-        }
-        // iterate over grid y
-        for (size_t j = 0; j < device_ctx.grid.height(); ++j) {
-            if (draw_coords->tile_y[j] > y) {
-                break; // we've gone to far in the y direction
-            }
-            // iterate over sub_blocks
-            const t_grid_tile* grid_tile = &device_ctx.grid[i][j];
-            for (int k = 0; k < grid_tile->type->capacity; ++k) {
-                clb_index = place_ctx.grid_blocks[i][j].blocks[k];
-                if (clb_index != EMPTY_BLOCK_ID) {
-                    clb_bbox = draw_coords->get_absolute_clb_bbox(clb_index, cluster_ctx.clb_nlist.block_type(clb_index));
-                    if (clb_bbox.contains({x, y})) {
-                        break;
-                    } else {
-                        clb_index = EMPTY_BLOCK_ID;
-                    }
-                }
-            }
-            if (clb_index != EMPTY_BLOCK_ID) {
-                break; // we've found something
-            }
-        }
-        if (clb_index != EMPTY_BLOCK_ID) {
-            break; // we've found something
-        }
-    }
-    if (clb_index == EMPTY_BLOCK_ID) {
-        //Nothing found
-        return;
-    }
-
-    VTR_ASSERT(clb_index != EMPTY_BLOCK_ID);
-
-    // note: this will clear the selected sub-block if show_blk_internal is 0,
-    // or if it doesn't find anything
-    ezgl::point2d point_in_clb = ezgl::point2d(x, y) - clb_bbox.bottom_left();
-    highlight_sub_block(point_in_clb, clb_index, cluster_ctx.clb_nlist.block_pb(clb_index));
-
-    if (get_selected_sub_block_info().has_selection()) {
-        t_pb* selected_subblock = get_selected_sub_block_info().get_selected_pb();
-        sprintf(msg, "sub-block %s (a \"%s\") selected",
-                selected_subblock->name, selected_subblock->pb_graph_node->pb_type->name);
-    } else {
-        /* Highlight block and fan-in/fan-outs. */
-        draw_highlight_blocks_color(cluster_ctx.clb_nlist.block_type(clb_index), clb_index);
-        sprintf(msg, "Block #%zu (%s) at (%d, %d) selected.", size_t(clb_index), cluster_ctx.clb_nlist.block_name(clb_index).c_str(), place_ctx.block_locs[clb_index].loc.x, place_ctx.block_locs[clb_index].loc.y);
-    }
-
-    app->update_message(msg);
-
-    app->refresh_drawing();
-    event = event; // just for hiding warning message
->>>>>>> b77f103c
 }
 
 void act_on_mouse_move(ezgl::application* app, GdkEventButton* event, double x, double y) {
@@ -2741,27 +2505,14 @@
             std::string msg = vtr::string_fmt("Moused over %s", info.c_str());
             app->update_message(msg.c_str());
         } else {
-<<<<<<< HEAD
             app->update_message(draw_state->default_message);
-=======
-            //No rr node moused over, reset message
-            if (!rr_highlight_message.empty()) {
-                app->update_message(rr_highlight_message.c_str());
-            } else {
-                app->update_message(draw_state->default_message);
-            }
->>>>>>> b77f103c
         }
     }
     event = event; // just for hiding warning message
 }
 
-<<<<<<< HEAD
 
 void draw_highlight_blocks_color(t_type_ptr type, ClusterBlockId blk_id) {
-=======
-static void draw_highlight_blocks_color(t_type_ptr type, ClusterBlockId blk_id) {
->>>>>>> b77f103c
     int k, iclass;
     ClusterBlockId fanblk;
 
@@ -2816,12 +2567,8 @@
     }
 }
 
-<<<<<<< HEAD
 
 void deselect_all() {
-=======
-static void deselect_all() {
->>>>>>> b77f103c
     // Sets the color of all clbs, nets and rr_nodes to the default.
     // as well as clearing the highlighed sub-block
 
@@ -3767,7 +3514,6 @@
         g.set_color(fill);
         g.fill_rectangle({draw_xlow, draw_ylow}, {draw_xhigh, draw_yhigh});
     }
-<<<<<<< HEAD
 }
 
  static void highlight_blocks(double x, double y) {
@@ -3839,6 +3585,4 @@
     application.update_message(msg);
     
     application.refresh_drawing();
-=======
->>>>>>> b77f103c
 }